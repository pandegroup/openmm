name: build
channels:
- conda-forge
dependencies:
# build
- cmake
- ccache
# host
- python
- pip
- numpy
- cython
- swig
- doxygen 1.8.14
# Docs
- sphinx==2.3.1
- sphinxcontrib-bibtex<2.0.0
- pip:
<<<<<<< HEAD
=======
  - sphinx==4.0.2
  - sphinxcontrib-bibtex
>>>>>>> 0352909e
  - sphinxcontrib-lunrsearch
  - sphinxcontrib-autodoc_doxygen<|MERGE_RESOLUTION|>--- conflicted
+++ resolved
@@ -13,13 +13,8 @@
 - swig
 - doxygen 1.8.14
 # Docs
-- sphinx==2.3.1
-- sphinxcontrib-bibtex<2.0.0
+- sphinx>=4.0.2,<5.0.0
+- sphinxcontrib-bibtex
 - pip:
-<<<<<<< HEAD
-=======
-  - sphinx==4.0.2
-  - sphinxcontrib-bibtex
->>>>>>> 0352909e
   - sphinxcontrib-lunrsearch
   - sphinxcontrib-autodoc_doxygen