--- conflicted
+++ resolved
@@ -20,12 +20,8 @@
   - "set PATH=C:\\fftw;%PATH%"
 
 # Download and install some OpenMM build dependencies (doxygen, swig)
-<<<<<<< HEAD
 # and the jom (parallel make) build tool
   - choco install -y doxygen.portable swig jom xmlstarlet
-=======
-  - choco install -y doxygen.portable swig jom
->>>>>>> fff798a1
 
 # Set CMake options
   - ps: $env:CMAKE_FLAGS='-DOPENMM_BUILD_PME_PLUGIN=ON -DFFTW_LIBRARY=C:/fftw/libfftw3f-3.lib -DFFTW_INCLUDES=C:/fftw -DCMAKE_BUILD_TYPE=Release -DOPENMM_BUILD_EXAMPLES=OFF -DCMAKE_CXX_FLAGS_RELEASE="/MD /Od /Ob0 /D NDEBUG"'
@@ -33,17 +29,11 @@
   - cd build
   - cmake -G "NMake Makefiles JOM" %CMAKE_FLAGS% -LA ..
 
-<<<<<<< HEAD
-build: false
-build_script:
-  - jom install
-  - jom PythonInstall
-=======
 # Run the build
   - cmake --build . --target install
   - cmake --build . --target PythonInstall
->>>>>>> fff798a1
 
+build: false
 test_script:
   - ctest -T Test || exit 0
   - python -c "import os; fn = os.path.join('Testing', 'Temporary', 'LastTestsFailed.log'); os.path.exists(fn) or exit(0); failed = [line.split(':')[0] for line in open(fn)]; print(','.join(x+','+x for x in failed))" > FailedTests.log
