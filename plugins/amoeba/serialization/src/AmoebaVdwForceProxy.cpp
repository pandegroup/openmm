/* -------------------------------------------------------------------------- *
 *                                OpenMMAmoeba                                *
 * -------------------------------------------------------------------------- *
 * This is part of the OpenMM molecular simulation toolkit originating from   *
 * Simbios, the NIH National Center for Physics-Based Simulation of           *
 * Biological Structures at Stanford, funded under the NIH Roadmap for        *
 * Medical Research, grant U54 GM072970. See https://simtk.org.               *
 *                                                                            *
 * Portions copyright (c) 2010-2016 Stanford University and the Authors.      *
 * Authors: Peter Eastman                                                     *
 * Contributors:                                                              *
 *                                                                            *
 * Permission is hereby granted, free of charge, to any person obtaining a    *
 * copy of this software and associated documentation files (the "Software"), *
 * to deal in the Software without restriction, including without limitation  *
 * the rights to use, copy, modify, merge, publish, distribute, sublicense,   *
 * and/or sell copies of the Software, and to permit persons to whom the      *
 * Software is furnished to do so, subject to the following conditions:       *
 *                                                                            *
 * The above copyright notice and this permission notice shall be included in *
 * all copies or substantial portions of the Software.                        *
 *                                                                            *
 * THE SOFTWARE IS PROVIDED "AS IS", WITHOUT WARRANTY OF ANY KIND, EXPRESS OR *
 * IMPLIED, INCLUDING BUT NOT LIMITED TO THE WARRANTIES OF MERCHANTABILITY,   *
 * FITNESS FOR A PARTICULAR PURPOSE AND NONINFRINGEMENT. IN NO EVENT SHALL    *
 * THE AUTHORS, CONTRIBUTORS OR COPYRIGHT HOLDERS BE LIABLE FOR ANY CLAIM,    *
 * DAMAGES OR OTHER LIABILITY, WHETHER IN AN ACTION OF CONTRACT, TORT OR      *
 * OTHERWISE, ARISING FROM, OUT OF OR IN CONNECTION WITH THE SOFTWARE OR THE  *
 * USE OR OTHER DEALINGS IN THE SOFTWARE.                                     *
 * -------------------------------------------------------------------------- */

#include "openmm/serialization/AmoebaVdwForceProxy.h"
#include "openmm/serialization/SerializationNode.h"
#include "openmm/Force.h"
#include "openmm/AmoebaVdwForce.h"
#include <sstream>
#include <cmath>

using namespace OpenMM;
using namespace std;

AmoebaVdwForceProxy::AmoebaVdwForceProxy()
    : SerializationProxy("AmoebaVdwForce") {}

void AmoebaVdwForceProxy::serialize(const void* object, SerializationNode& node) const {
    node.setIntProperty("version", 1);
    const AmoebaVdwForce& force = *reinterpret_cast<const AmoebaVdwForce*>(object);

    node.setIntProperty("method", (int)force.getNonbondedMethod());
    node.setDoubleProperty("VdwCutoff", force.getCutoff());
    node.setBoolProperty("useDispersionCorrection", force.getUseDispersionCorrection());
    node.setIntProperty("numVdwprTypes", force.getNumVdwprTypes());
    node.setStringProperty("SigmaCombiningRule", force.getSigmaCombiningRule());
    node.setStringProperty("EpsilonCombiningRule", force.getEpsilonCombiningRule());
<<<<<<< HEAD
    node.setStringProperty("FunctionalForm", force.getFunctionalForm());
=======
    node.setDoubleProperty("VdwCutoff", force.getCutoffDistance());

    node.setIntProperty("method", (int) force.getNonbondedMethod());
>>>>>>> 9567ddb3

    SerializationNode& particles = node.createChildNode("VdwParticles");
    for (unsigned int ii = 0; ii < static_cast<unsigned int>(force.getNumParticles()); ii++) {

        int ivIndex, vdwType;
        double sigma, epsilon, reductionFactor, lambda;
        force.getParticleParameters(ii, ivIndex, vdwType, sigma, epsilon, reductionFactor, lambda);

        SerializationNode& particle = particles.createChildNode("Particle");
        particle.setIntProperty("ivIndex", ivIndex).setIntProperty("vdwType", vdwType).setDoubleProperty("sigma", sigma).setDoubleProperty("epsilon", epsilon).setDoubleProperty("reductionFactor", reductionFactor).setDoubleProperty("lambda", lambda);

        std::vector<int> exclusions;
        force.getParticleExclusions(ii, exclusions);

        SerializationNode& particleExclusions = particle.createChildNode("ParticleExclusions");
        for (unsigned int jj = 0; jj < exclusions.size(); jj++) {
            particleExclusions.createChildNode("excl").setIntProperty("index", exclusions[jj]);
        }
    }

    SerializationNode& oldTypes = node.createChildNode("oldTypes");
    for (int i = 0; i < force.getNumVdwprTypes(); ++i) {
        SerializationNode& anOldType = oldTypes.createChildNode("anOldType");
        anOldType.setIntProperty("oldType", force.getOldVdwprType(i));
    }

    SerializationNode& pairs = node.createChildNode("vdwPairs");
    for (int i = 0; i < force.getNumVdwprTypes(); ++i) {
        for (int j = 0; j < force.getNumVdwprTypes(); ++j) {
            SerializationNode& onePair = pairs.createChildNode("onePair");
            double combinedSigma, combinedEpsilon;
            force.getVdwprParameters(i, j, combinedSigma, combinedEpsilon);
            onePair.setIntProperty("typeI", i).setIntProperty("typeJ", j).setDoubleProperty("combinedSigma", combinedSigma).setDoubleProperty("combinedEpsilon", combinedEpsilon);
        }
    }
}

void* AmoebaVdwForceProxy::deserialize(const SerializationNode& node) const {
    if (node.getIntProperty("version") != 1)
        throw OpenMMException("Unsupported version number");
    AmoebaVdwForce* force = new AmoebaVdwForce();
    try {
        force->setNonbondedMethod((AmoebaVdwForce::NonbondedMethod)node.getIntProperty("method"));
        force->setCutoff(node.getDoubleProperty("VdwCutoff"));
        force->setUseDispersionCorrection(node.getBoolProperty("useDispersionCorrection"));
        force->setNumVdwprTypes(node.getIntProperty("numVdwprTypes"));
        force->setSigmaCombiningRule(node.getStringProperty("SigmaCombiningRule"));
        force->setEpsilonCombiningRule(node.getStringProperty("EpsilonCombiningRule"));
<<<<<<< HEAD
        force->setFunctionalForm(node.getStringProperty("FunctionalForm"));
=======
        force->setCutoffDistance(node.getDoubleProperty("VdwCutoff"));
        force->setNonbondedMethod((AmoebaVdwForce::NonbondedMethod) node.getIntProperty("method"));

>>>>>>> 9567ddb3
        const SerializationNode& particles = node.getChildNode("VdwParticles");
        for (unsigned int ii = 0; ii < particles.getChildren().size(); ii++) {
            const SerializationNode& particle = particles.getChildren()[ii];
            force->addParticle(particle.getIntProperty("ivIndex"), particle.getIntProperty("vdwType"),
                particle.getDoubleProperty("sigma"), particle.getDoubleProperty("epsilon"),
                particle.getDoubleProperty("reductionFactor"), particle.getDoubleProperty("lambda"));

            // exclusions

            const SerializationNode& particleExclusions = particle.getChildNode("ParticleExclusions");
            std::vector<int> exclusions;
            for (unsigned int jj = 0; jj < particleExclusions.getChildren().size(); jj++) {
                exclusions.push_back(particleExclusions.getChildren()[jj].getIntProperty("index"));
            }
            force->setParticleExclusions(ii, exclusions);
        }

        const SerializationNode& oldTypes = node.getChildNode("oldTypes");
        int numVdwprTypes = node.getIntProperty("numVdwprTypes");
        force->resize(numVdwprTypes);
        for (int i = 0; i < numVdwprTypes; ++i) {
            force->setOldVdwprType(i, oldTypes.getChildren()[i].getIntProperty("oldType"));
        }

        const SerializationNode& pairs = node.getChildNode("vdwPairs");
        for (int i = 0; i < numVdwprTypes; ++i) {
            for (int j = 0; j < numVdwprTypes; ++j) {
                int k = i * numVdwprTypes + j;
                const SerializationNode& onePair = pairs.getChildren()[k];
                force->addVdwpr(onePair.getIntProperty("typeI"), onePair.getIntProperty("typeJ"),
                    onePair.getDoubleProperty("combinedSigma"), onePair.getDoubleProperty("combinedEpsilon"));
            }
        }
    }
    catch (...) {
        delete force;
        throw;
    }
    return force;
}<|MERGE_RESOLUTION|>--- conflicted
+++ resolved
@@ -46,19 +46,14 @@
     node.setIntProperty("version", 1);
     const AmoebaVdwForce& force = *reinterpret_cast<const AmoebaVdwForce*>(object);
 
-    node.setIntProperty("method", (int)force.getNonbondedMethod());
-    node.setDoubleProperty("VdwCutoff", force.getCutoff());
     node.setBoolProperty("useDispersionCorrection", force.getUseDispersionCorrection());
     node.setIntProperty("numVdwprTypes", force.getNumVdwprTypes());
     node.setStringProperty("SigmaCombiningRule", force.getSigmaCombiningRule());
     node.setStringProperty("EpsilonCombiningRule", force.getEpsilonCombiningRule());
-<<<<<<< HEAD
     node.setStringProperty("FunctionalForm", force.getFunctionalForm());
-=======
     node.setDoubleProperty("VdwCutoff", force.getCutoffDistance());
 
     node.setIntProperty("method", (int) force.getNonbondedMethod());
->>>>>>> 9567ddb3
 
     SerializationNode& particles = node.createChildNode("VdwParticles");
     for (unsigned int ii = 0; ii < static_cast<unsigned int>(force.getNumParticles()); ii++) {
@@ -101,19 +96,14 @@
         throw OpenMMException("Unsupported version number");
     AmoebaVdwForce* force = new AmoebaVdwForce();
     try {
-        force->setNonbondedMethod((AmoebaVdwForce::NonbondedMethod)node.getIntProperty("method"));
-        force->setCutoff(node.getDoubleProperty("VdwCutoff"));
         force->setUseDispersionCorrection(node.getBoolProperty("useDispersionCorrection"));
         force->setNumVdwprTypes(node.getIntProperty("numVdwprTypes"));
         force->setSigmaCombiningRule(node.getStringProperty("SigmaCombiningRule"));
         force->setEpsilonCombiningRule(node.getStringProperty("EpsilonCombiningRule"));
-<<<<<<< HEAD
         force->setFunctionalForm(node.getStringProperty("FunctionalForm"));
-=======
         force->setCutoffDistance(node.getDoubleProperty("VdwCutoff"));
         force->setNonbondedMethod((AmoebaVdwForce::NonbondedMethod) node.getIntProperty("method"));
 
->>>>>>> 9567ddb3
         const SerializationNode& particles = node.getChildNode("VdwParticles");
         for (unsigned int ii = 0; ii < particles.getChildren().size(); ii++) {
             const SerializationNode& particle = particles.getChildren()[ii];
