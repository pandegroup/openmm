--- conflicted
+++ resolved
@@ -813,14 +813,10 @@
     RealVec deltaR       = particleJ.position - particleI.position;
     RealOpenMM r         =  SQRT(deltaR.dot(deltaR));
     vector<RealOpenMM> rrI(2);
-<<<<<<< HEAD
-
-=======
     // If we're using the extrapolation algorithm, we need to compute the field gradient, so ask for one more rrI value.
     if (getPolarizationType() == AmoebaReferenceMultipoleForce::Extrapolated)
         rrI.push_back(0.0);
   
->>>>>>> 01f9e415
     getAndScaleInverseRs(particleI.dampingFactor, particleJ.dampingFactor,
                           particleI.thole, particleJ.thole, r, rrI);
 
@@ -2189,13 +2185,8 @@
     }
 }
 
-<<<<<<< HEAD
-AmoebaReferenceMultipoleForce::UpdateInducedDipoleFieldStruct::UpdateInducedDipoleFieldStruct(vector<OpenMM::RealVec>& inputFixed_E_Field, vector<OpenMM::RealVec>& inputInducedDipoles) :
-        fixedMultipoleField(&inputFixed_E_Field), inducedDipoles(&inputInducedDipoles) {
-=======
 AmoebaReferenceMultipoleForce::UpdateInducedDipoleFieldStruct::UpdateInducedDipoleFieldStruct(vector<OpenMM::RealVec>& inputFixed_E_Field, vector<OpenMM::RealVec>& inputInducedDipoles, vector<vector<RealVec> >& extrapolatedDipoles, vector<vector<RealOpenMM> >& extrapolatedDipoleFieldGradient) :
         fixedMultipoleField(&inputFixed_E_Field), inducedDipoles(&inputInducedDipoles), extrapolatedDipoles(&extrapolatedDipoles), extrapolatedDipoleFieldGradient(&extrapolatedDipoleFieldGradient) { 
->>>>>>> 01f9e415
     inducedDipoleField.resize(fixedMultipoleField->size());
 }
 
@@ -6079,14 +6070,8 @@
             f[0] += (inducedDipole[k]+inducedDipolePolar[k])*_phi[20*i+j1];
             f[1] += (inducedDipole[k]+inducedDipolePolar[k])*_phi[20*i+j2];
             f[2] += (inducedDipole[k]+inducedDipolePolar[k])*_phi[20*i+j3];
-<<<<<<< HEAD
-
-            if (polarizationType == AmoebaReferenceMultipoleForce::Mutual)
-            {
-=======
  
             if (polarizationType == AmoebaReferenceMultipoleForce::Mutual) {
->>>>>>> 01f9e415
                 f[0] += (inducedDipole[k]*_phip[10*i+j1] + inducedDipolePolar[k]*_phid[10*i+j1]);
                 f[1] += (inducedDipole[k]*_phip[10*i+j2] + inducedDipolePolar[k]*_phid[10*i+j2]);
                 f[2] += (inducedDipole[k]*_phip[10*i+j3] + inducedDipolePolar[k]*_phid[10*i+j3]);
@@ -6179,8 +6164,6 @@
 
     calculateReciprocalSpaceInducedDipoleField(updateInducedDipoleFields);
 
-<<<<<<< HEAD
-=======
     if(getPolarizationType() == AmoebaReferenceMultipoleForce::Extrapolated) {
         // While we have the reciprocal space (fractional coordinate) field gradient available, add it to the real space
         // terms computed above, after transforming to Cartesian coordinates.  This allows real and reciprocal space
@@ -6243,7 +6226,6 @@
         }
     }
 
->>>>>>> 01f9e415
     // self ixn
 
     RealOpenMM term = (4.0/3.0)*(_alphaEwald*_alphaEwald*_alphaEwald)/SQRT_PI;
@@ -6350,8 +6332,6 @@
         calculateDirectInducedDipolePairIxn(particleI.particleIndex, particleJ.particleIndex, preFactor1, preFactor2, deltaR,
                                             *updateInducedDipoleFields[ii].inducedDipoles,
                                             updateInducedDipoleFields[ii].inducedDipoleField);
-<<<<<<< HEAD
-=======
         if (getPolarizationType() == AmoebaReferenceMultipoleForce::Extrapolated) {
             // Compute and store the field gradient for later use.
             RealOpenMM dx = deltaR[0];
@@ -6396,7 +6376,6 @@
             updateInducedDipoleFields[ii].inducedDipoleFieldGradient[particleI.particleIndex][4] += Exz;
             updateInducedDipoleFields[ii].inducedDipoleFieldGradient[particleI.particleIndex][5] += Eyz;
         }
->>>>>>> 01f9e415
     }
 }
 
@@ -6893,8 +6872,6 @@
     energy += computeReciprocalSpaceFixedMultipoleForceAndEnergy(particleData, forces, torques);
     energy += calculatePmeSelfEnergy(particleData);
 
-<<<<<<< HEAD
-=======
     // Now that both the direct and reciprocal space contributions have been added, we can compute the dipole
     // response contributions to the forces, if we're using the extrapolated polarization algorithm.
     if (getPolarizationType() == AmoebaReferenceMultipoleForce::Extrapolated) {
@@ -6927,6 +6904,5 @@
             }
         }
     }
->>>>>>> 01f9e415
     return energy;
 }