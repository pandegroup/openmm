extern "C" __global__ void computeLabFrameMoments(real4* __restrict__ posq, int4* __restrict__ multipoleParticles, float* __restrict__ molecularDipoles,
        float* __restrict__ molecularQuadrupoles, real* __restrict__ labFrameDipoles, real* __restrict__ labFrameQuadrupoles,
        real* __restrict__ sphericalDipoles, real* __restrict__ sphericalQuadrupoles) {
    for (int atom = blockIdx.x*blockDim.x+threadIdx.x; atom < NUM_ATOMS; atom += gridDim.x*blockDim.x) {
        // Load the spherical multipoles.
        
        int offset = 3*atom;
        sphericalDipoles[offset+0] = molecularDipoles[offset+2]; // z -> Q_10
        sphericalDipoles[offset+1] = molecularDipoles[offset+0]; // x -> Q_11c
        sphericalDipoles[offset+2] = molecularDipoles[offset+1]; // y -> Q_11s
        offset = 5*atom;
        sphericalQuadrupoles[offset+0] = -3.0f*(molecularQuadrupoles[offset+0]+molecularQuadrupoles[offset+3]); // zz -> Q_20
        sphericalQuadrupoles[offset+1] = (2*SQRT((real) 3))*molecularQuadrupoles[offset+2]; // xz -> Q_21c
        sphericalQuadrupoles[offset+2] = (2*SQRT((real) 3))*molecularQuadrupoles[offset+4]; // yz -> Q_21s
        sphericalQuadrupoles[offset+3] = SQRT((real) 3)*(molecularQuadrupoles[offset+0]-molecularQuadrupoles[offset+3]); // xx-yy -> Q_22c
        sphericalQuadrupoles[offset+4] = (2*SQRT((real) 3))*molecularQuadrupoles[offset+1]; // xy -> Q_22s
        
        // get coordinates of this atom and the z & x axis atoms
        // compute the vector between the atoms and 1/sqrt(d2), d2 is distance between
        // this atom and the axis atom

        // this atom is referred to as the k-atom in notes below

        // code common to ZThenX and Bisector
        
        int4 particles = multipoleParticles[atom];
<<<<<<< HEAD

=======
>>>>>>> 9567ddb3
        if (particles.z >= 0) {
            real4 thisParticlePos = posq[atom];
            real4 posZ = posq[particles.z];
            real3 vectorZ = make_real3(posZ.x-thisParticlePos.x, posZ.y-thisParticlePos.y, posZ.z-thisParticlePos.z);
            int axisType = particles.w; 
            real4 posX;
            real3 vectorX;
            if (axisType >= 4)
                vectorX = make_real3((real) 0.1f);
            else {
                posX = posq[particles.x];
                vectorX = make_real3(posX.x-thisParticlePos.x, posX.y-thisParticlePos.y, posX.z-thisParticlePos.z);
            }
    
            /*
                z-only
                   (1) norm z
                   (2) select random x
                   (3) x = x - (x.z)z
                   (4) norm x
        
                z-then-x
                   (1) norm z
                   (2) norm x (not needed)
                   (3) x = x - (x.z)z
                   (4) norm x
        
                bisector
                   (1) norm z
                   (2) norm x 
                   (3) z = x + z
                   (4) norm z
                   (5) x = x - (x.z)z 
                   (6) norm x 
        
                z-bisect
                   (1) norm z
                   (2) norm x 
                   (3) norm y 
                   (3) x = x + y
                   (4) norm x
                   (5) x = x - (x.z)z 
                   (6) norm x 
        
                3-fold
                   (1) norm z
                   (2) norm x 
                   (3) norm y 
                   (4) z = x + y + z
                   (5) norm z
                   (6) x = x - (x.z)z 
                   (7) norm x 
        
            */
        
            // branch based on axis type
             
            vectorZ = normalize(vectorZ);
        
            if (axisType == 1) {
        
                // bisector
                
                vectorX = normalize(vectorX);
                vectorZ += vectorX;
                vectorZ = normalize(vectorZ);
            }
            else if (axisType == 2 || axisType == 3) { 
         
                // z-bisect
        
                if (particles.y >= 0 && particles.y < NUM_ATOMS) {
                    real4 posY = posq[particles.y];
                    real3 vectorY = make_real3(posY.x-thisParticlePos.x, posY.y-thisParticlePos.y, posY.z-thisParticlePos.z);
                    vectorY = normalize(vectorY);
                    vectorX = normalize(vectorX);
                    if (axisType == 2) {
                        vectorX += vectorY;
                        vectorX = normalize(vectorX);
                    }
                    else { 
             
                        // 3-fold
                
                        vectorZ += vectorX + vectorY;
                        vectorZ = normalize(vectorZ);
                    }
                }
         
            }
<<<<<<< HEAD
            else if (axisType == 4) {
                vectorX.x = 1;
                vectorX.y = 0;
                vectorX.z = 0;
                if (abs(vectorZ.x) > 0.866) {
                    vectorX.x = 0;
                    vectorX.y = 1;
                }
            }
        
=======
            
>>>>>>> 9567ddb3
            // x = x - (x.z)z
        
            vectorX -= dot(vectorZ, vectorX)*vectorZ;
            vectorX = normalize(vectorX);
            real3 vectorY = cross(vectorZ, vectorX);
        
            // use identity rotation matrix for unrecognized axis types
        
            if (axisType < 0 || axisType > 4) {
        
                vectorX.x = 1;
                vectorX.y = 0;
                vectorX.z = 0;
        
                vectorY.x = 0;
                vectorY.y = 1;
                vectorY.z = 0;
        
                vectorZ.x = 0;
                vectorZ.y = 0;
                vectorZ.z = 1;
            }
            
            // Check the chirality and see whether it needs to be reversed
            
            bool reverse = false;
            if (axisType == 0 && particles.x >= 0 && particles.y >=0 && particles.z >= 0) {
                real4 posY = posq[particles.y];
                real delta[4][3];

                delta[0][0] = thisParticlePos.x - posY.x;
                delta[0][1] = thisParticlePos.y - posY.y;
                delta[0][2] = thisParticlePos.z - posY.z;

                delta[1][0] = posZ.x - posY.x;
                delta[1][1] = posZ.y - posY.y;
                delta[1][2] = posZ.z - posY.z;

                delta[2][0] = posX.x - posY.x;
                delta[2][1] = posX.y - posY.y;
                delta[2][2] = posX.z - posY.z;

                delta[3][0] = delta[1][1]*delta[2][2] - delta[1][2]*delta[2][1];
                delta[3][1] = delta[2][1]*delta[0][2] - delta[2][2]*delta[0][1];
                delta[3][2] = delta[0][1]*delta[1][2] - delta[0][2]*delta[1][1];

                real volume = delta[3][0]*delta[0][0] + delta[3][1]*delta[1][0] + delta[3][2]*delta[2][0];
                reverse = (volume < 0);
            }
        
            // Transform the dipole
            
            offset = 3*atom;
            real molDipole[3];
            molDipole[0] = molecularDipoles[offset];
            molDipole[1] = molecularDipoles[offset+1];
            molDipole[2] = molecularDipoles[offset+2];
            if (reverse)
                molDipole[1] *= -1;
            labFrameDipoles[offset] = molDipole[0]*vectorX.x + molDipole[1]*vectorY.x + molDipole[2]*vectorZ.x;
            labFrameDipoles[offset+1] = molDipole[0]*vectorX.y + molDipole[1]*vectorY.y + molDipole[2]*vectorZ.y;
            labFrameDipoles[offset+2] = molDipole[0]*vectorX.z + molDipole[1]*vectorY.z + molDipole[2]*vectorZ.z;
            
            // ---------------------------------------------------------------------------------------
            
            // Transform the quadrupole
            
            offset = 5*atom;
            real mPoleXX = molecularQuadrupoles[offset];
            real mPoleXY = molecularQuadrupoles[offset+1];
            real mPoleXZ = molecularQuadrupoles[offset+2];
            real mPoleYY = molecularQuadrupoles[offset+3];
            real mPoleYZ = molecularQuadrupoles[offset+4];
            real mPoleZZ = -(mPoleXX+mPoleYY);
        
            if (reverse) {
                mPoleXY *= -1;
                mPoleYZ *= -1;
            }
            
            labFrameQuadrupoles[offset] = vectorX.x*(vectorX.x*mPoleXX + vectorY.x*mPoleXY + vectorZ.x*mPoleXZ)
                                        + vectorY.x*(vectorX.x*mPoleXY + vectorY.x*mPoleYY + vectorZ.x*mPoleYZ)
                                        + vectorZ.x*(vectorX.x*mPoleXZ + vectorY.x*mPoleYZ + vectorZ.x*mPoleZZ);
            labFrameQuadrupoles[offset+1] = vectorX.x*(vectorX.y*mPoleXX + vectorY.y*mPoleXY + vectorZ.y*mPoleXZ)
                                        + vectorY.x*(vectorX.y*mPoleXY + vectorY.y*mPoleYY + vectorZ.y*mPoleYZ)
                                        + vectorZ.x*(vectorX.y*mPoleXZ + vectorY.y*mPoleYZ + vectorZ.y*mPoleZZ);
            labFrameQuadrupoles[offset+2] = vectorX.x*(vectorX.z*mPoleXX + vectorY.z*mPoleXY + vectorZ.z*mPoleXZ)
                                        + vectorY.x*(vectorX.z*mPoleXY + vectorY.z*mPoleYY + vectorZ.z*mPoleYZ)
                                        + vectorZ.x*(vectorX.z*mPoleXZ + vectorY.z*mPoleYZ + vectorZ.z*mPoleZZ);
            labFrameQuadrupoles[offset+3] = vectorX.y*(vectorX.y*mPoleXX + vectorY.y*mPoleXY + vectorZ.y*mPoleXZ)
                                        + vectorY.y*(vectorX.y*mPoleXY + vectorY.y*mPoleYY + vectorZ.y*mPoleYZ)
                                        + vectorZ.y*(vectorX.y*mPoleXZ + vectorY.y*mPoleYZ + vectorZ.y*mPoleZZ);
            labFrameQuadrupoles[offset+4] = vectorX.y*(vectorX.z*mPoleXX + vectorY.z*mPoleXY + vectorZ.z*mPoleXZ)
                                        + vectorY.y*(vectorX.z*mPoleXY + vectorY.z*mPoleYY + vectorZ.z*mPoleYZ)
                                        + vectorZ.y*(vectorX.z*mPoleXZ + vectorY.z*mPoleYZ + vectorZ.z*mPoleZZ);
            
            // ---------------------------------------------------------------------------------------
            
            // Now transform the spherical multipoles.  First do the dipoles.

            offset = 3*atom;
            real sphericalDipole[3];
            sphericalDipole[0] = sphericalDipoles[offset];
            sphericalDipole[1] = sphericalDipoles[offset+1];
            sphericalDipole[2] = sphericalDipoles[offset+2];
            if (reverse)
                sphericalDipole[2] *= -1;
            sphericalDipoles[offset] = sphericalDipole[0]*vectorZ.z + sphericalDipole[1]*vectorX.z + sphericalDipole[2]*vectorY.z;
            sphericalDipoles[offset+1] = sphericalDipole[0]*vectorZ.x + sphericalDipole[1]*vectorX.x + sphericalDipole[2]*vectorY.x;
            sphericalDipoles[offset+2] = sphericalDipole[0]*vectorZ.y + sphericalDipole[1]*vectorX.y + sphericalDipole[2]*vectorY.y;
            
            // Now the quadrupoles.

            offset = 5*atom;
            real sphericalQuadrupole[5];
            sphericalQuadrupole[0] = sphericalQuadrupoles[offset];
            sphericalQuadrupole[1] = sphericalQuadrupoles[offset+1];
            sphericalQuadrupole[2] = sphericalQuadrupoles[offset+2];
            sphericalQuadrupole[3] = sphericalQuadrupoles[offset+3];
            sphericalQuadrupole[4] = sphericalQuadrupoles[offset+4];
            if (reverse) {
                sphericalQuadrupole[2] *= -1;
                sphericalQuadrupole[4] *= -1;
            }
            real rotatedQuadrupole[5] = {0, 0, 0, 0, 0};
            real sqrtThree = SQRT((real) 3);
            rotatedQuadrupole[0] += sphericalQuadrupole[0]*0.5f*(3.0f*vectorZ.z*vectorZ.z - 1.0f) +
                                    sphericalQuadrupole[1]*sqrtThree*vectorZ.z*vectorX.z +
                                    sphericalQuadrupole[2]*sqrtThree*vectorZ.z*vectorY.z +
                                    sphericalQuadrupole[3]*0.5f*sqrtThree*(vectorX.z*vectorX.z - vectorY.z*vectorY.z) +
                                    sphericalQuadrupole[4]*sqrtThree*vectorX.z*vectorY.z;
            rotatedQuadrupole[1] += sphericalQuadrupole[0]*sqrtThree*vectorZ.z*vectorZ.x +
                                    sphericalQuadrupole[1]*(vectorZ.x*vectorX.z + vectorZ.z*vectorX.x) +
                                    sphericalQuadrupole[2]*(vectorZ.x*vectorY.z + vectorZ.z*vectorY.x) +
                                    sphericalQuadrupole[3]*(vectorX.z*vectorX.x - vectorY.z*vectorY.x) +
                                    sphericalQuadrupole[4]*(vectorX.x*vectorY.z + vectorX.z*vectorY.x);
            rotatedQuadrupole[2] += sphericalQuadrupole[0]*sqrtThree*vectorZ.z*vectorZ.y +
                                    sphericalQuadrupole[1]*(vectorZ.y*vectorX.z + vectorZ.z*vectorX.y) +
                                    sphericalQuadrupole[2]*(vectorZ.y*vectorY.z + vectorZ.z*vectorY.y) +
                                    sphericalQuadrupole[3]*(vectorX.z*vectorX.y - vectorY.z*vectorY.y) +
                                    sphericalQuadrupole[4]*(vectorX.y*vectorY.z + vectorX.z*vectorY.y);
            rotatedQuadrupole[3] += sphericalQuadrupole[0]*0.5f*sqrtThree*(vectorZ.x*vectorZ.x - vectorZ.y*vectorZ.y) +
                                    sphericalQuadrupole[1]*(vectorZ.x*vectorX.x - vectorZ.y*vectorX.y) +
                                    sphericalQuadrupole[2]*(vectorZ.x*vectorY.x - vectorZ.y*vectorY.y) +
                                    sphericalQuadrupole[3]*0.5f*(vectorX.x*vectorX.x - vectorX.y*vectorX.y - vectorY.x*vectorY.x + vectorY.y*vectorY.y) +
                                    sphericalQuadrupole[4]*(vectorX.x*vectorY.x - vectorX.y*vectorY.y);
            rotatedQuadrupole[4] += sphericalQuadrupole[0]*sqrtThree*vectorZ.x*vectorZ.y +
                                    sphericalQuadrupole[1]*(vectorZ.y*vectorX.x + vectorZ.x*vectorX.y) +
                                    sphericalQuadrupole[2]*(vectorZ.y*vectorY.x + vectorZ.x*vectorY.y) +
                                    sphericalQuadrupole[3]*(vectorX.x*vectorX.y - vectorY.x*vectorY.y) +
                                    sphericalQuadrupole[4]*(vectorX.y*vectorY.x + vectorX.x*vectorY.y);
            sphericalQuadrupoles[offset] = rotatedQuadrupole[0];
            sphericalQuadrupoles[offset+1] = rotatedQuadrupole[1];
            sphericalQuadrupoles[offset+2] = rotatedQuadrupole[2];
            sphericalQuadrupoles[offset+3] = rotatedQuadrupole[3];
            sphericalQuadrupoles[offset+4] = rotatedQuadrupole[4];
        }
        else {
            labFrameDipoles[3*atom] = molecularDipoles[3*atom];
            labFrameDipoles[3*atom+1] = molecularDipoles[3*atom+1];
            labFrameDipoles[3*atom+2] = molecularDipoles[3*atom+2];
            labFrameQuadrupoles[5*atom] = molecularQuadrupoles[5*atom];
            labFrameQuadrupoles[5*atom+1] = molecularQuadrupoles[5*atom+1];
            labFrameQuadrupoles[5*atom+2] = molecularQuadrupoles[5*atom+2];
            labFrameQuadrupoles[5*atom+3] = molecularQuadrupoles[5*atom+3];
            labFrameQuadrupoles[5*atom+4] = molecularQuadrupoles[5*atom+4];
        }
    }
}

extern "C" __global__ void recordInducedDipoles(const long long* __restrict__ fieldBuffers, const long long* __restrict__ fieldPolarBuffers,
#ifdef USE_GK
        const long long* __restrict__ gkFieldBuffers, real* __restrict__ inducedDipoleS, real* __restrict__ inducedDipolePolarS, 
#endif
        real* __restrict__ inducedDipole, real* __restrict__ inducedDipolePolar, const float* __restrict__ polarizability) {
    for (int atom = blockIdx.x*blockDim.x+threadIdx.x; atom < NUM_ATOMS; atom += gridDim.x*blockDim.x) {
        real scale = polarizability[atom]/(real) 0x100000000;
        inducedDipole[3*atom] = scale*fieldBuffers[atom];
        inducedDipole[3*atom+1] = scale*fieldBuffers[atom+PADDED_NUM_ATOMS];
        inducedDipole[3*atom+2] = scale*fieldBuffers[atom+PADDED_NUM_ATOMS*2];
        inducedDipolePolar[3*atom] = scale*fieldPolarBuffers[atom];
        inducedDipolePolar[3*atom+1] = scale*fieldPolarBuffers[atom+PADDED_NUM_ATOMS];
        inducedDipolePolar[3*atom+2] = scale*fieldPolarBuffers[atom+PADDED_NUM_ATOMS*2];
#ifdef USE_GK
        inducedDipoleS[3*atom] = scale*(fieldBuffers[atom]+gkFieldBuffers[atom]);
        inducedDipoleS[3*atom+1] = scale*(fieldBuffers[atom+PADDED_NUM_ATOMS]+gkFieldBuffers[atom+PADDED_NUM_ATOMS]);
        inducedDipoleS[3*atom+2] = scale*(fieldBuffers[atom+PADDED_NUM_ATOMS*2]+gkFieldBuffers[atom+PADDED_NUM_ATOMS*2]);
        inducedDipolePolarS[3*atom] = scale*(fieldPolarBuffers[atom]+gkFieldBuffers[atom]);
        inducedDipolePolarS[3*atom+1] = scale*(fieldPolarBuffers[atom+PADDED_NUM_ATOMS]+gkFieldBuffers[atom+PADDED_NUM_ATOMS]);
        inducedDipolePolarS[3*atom+2] = scale*(fieldPolarBuffers[atom+PADDED_NUM_ATOMS*2]+gkFieldBuffers[atom+PADDED_NUM_ATOMS*2]);
#endif
    }
}

/**
 * Normalize a vector and return what its magnitude was.
 */
inline __device__ real normVector(real3& v) {
    real n = SQRT(dot(v, v));
    v *= (n > 0 ? RECIP(n) : 0);
    return n;
}

/**
 * Compute the force on each particle due to the torque.
 */
extern "C" __global__ void mapTorqueToForce(unsigned long long* __restrict__ forceBuffers, const long long* __restrict__ torqueBuffers,
        const real4* __restrict__ posq, const int4* __restrict__ multipoleParticles) {
    const int U = 0;
    const int V = 1;
    const int W = 2;
    const int R = 3;
    const int S = 4;
    const int UV = 5;
    const int UW = 6;
    const int VW = 7;
    const int UR = 8;
    const int US = 9;
    const int VS = 10;
    const int WS = 11;
    const int LastVectorIndex = 12;
    
    const int X = 0;
    const int Y = 1;
    const int Z = 2;
    const int I = 3;
    
    const real torqueScale = RECIP((double) 0x100000000);
    
    real3 forces[4];
    real norms[LastVectorIndex];
    real3 vector[LastVectorIndex];
    real angles[LastVectorIndex][2];
  
    for (int atom = blockIdx.x*blockDim.x + threadIdx.x; atom < NUM_ATOMS; atom += gridDim.x*blockDim.x) {
        int4 particles = multipoleParticles[atom];
        int axisAtom = particles.z;
        int axisType = particles.w;
    
        // NoAxisType
    
        if (axisType < 5 && particles.z >= 0) {
            real3 atomPos = trimTo3(posq[atom]);
            vector[U] = atomPos - trimTo3(posq[axisAtom]);
            norms[U] = normVector(vector[U]);

            // V is 2nd bond, or "random" vector not parallel to U

            if (axisType != 4 && particles.x >= 0) {
                vector[V] = atomPos - trimTo3(posq[particles.x]);
            }
            else {
                vector[V].x = 1;
                vector[V].y = 0;
                vector[V].z = 0;
                if (abs(vector[U].x/norms[U]) > 0.866) {
                    vector[V].x = 0;
                    vector[V].y = 1;
                }
            }
            norms[V] = normVector(vector[V]);
        
            // W = UxV
        
            if (axisType < 2 || axisType > 3)
                vector[W] = cross(vector[U], vector[V]);
            else
                vector[W] = atomPos - trimTo3(posq[particles.y]);
            norms[W] = normVector(vector[W]);
        
            vector[UV] = cross(vector[V], vector[U]);
            vector[UW] = cross(vector[W], vector[U]);
            vector[VW] = cross(vector[W], vector[V]);
        
            norms[UV] = normVector(vector[UV]);
            norms[UW] = normVector(vector[UW]);
            norms[VW] = normVector(vector[VW]);
        
            angles[UV][0] = dot(vector[U], vector[V]);
            angles[UV][1] = SQRT(1 - angles[UV][0]*angles[UV][0]);
        
            angles[UW][0] = dot(vector[U], vector[W]);
            angles[UW][1] = SQRT(1 - angles[UW][0]*angles[UW][0]);
        
            angles[VW][0] = dot(vector[V], vector[W]);
            angles[VW][1] = SQRT(1 - angles[VW][0]*angles[VW][0]);
        
            real dphi[3];
            real3 torque = make_real3(torqueScale*torqueBuffers[atom], torqueScale*torqueBuffers[atom+PADDED_NUM_ATOMS], torqueScale*torqueBuffers[atom+PADDED_NUM_ATOMS*2]);
            dphi[U] = -dot(vector[U], torque);
            dphi[V] = -dot(vector[V], torque);
            dphi[W] = -dot(vector[W], torque);
        
            // z-then-x and bisector
        
            if (axisType == 0 || axisType == 1) {
                real factor1 = dphi[V]/(norms[U]*angles[UV][1]);
                real factor2 = dphi[W]/(norms[U]);
                real factor3 = -dphi[U]/(norms[V]*angles[UV][1]);
                real factor4 = 0;
                if (axisType == 1) {
                    factor2 *= 0.5f;
                    factor4 = 0.5f*dphi[W]/(norms[V]);
                }
                forces[Z] = vector[UV]*factor1 + factor2*vector[UW];
                forces[X] = vector[UV]*factor3 + factor4*vector[VW];
                forces[I] = -(forces[X]+forces[Z]);
                forces[Y] = make_real3(0);
            }
            else if (axisType == 2) {
                // z-bisect
        
                vector[R] = vector[V] + vector[W]; 
        
                vector[S] = cross(vector[U], vector[R]);
        
                norms[R] = normVector(vector[R]);
                norms[S] = normVector(vector[S]);
        
                vector[UR] = cross(vector[R], vector[U]);
                vector[US] = cross(vector[S], vector[U]);
                vector[VS] = cross(vector[S], vector[V]);
                vector[WS] = cross(vector[S], vector[W]);
        
                norms[UR] = normVector(vector[UR]);
                norms[US] = normVector(vector[US]);
                norms[VS] = normVector(vector[VS]);
                norms[WS] = normVector(vector[WS]);
        
                angles[UR][0] = dot(vector[U], vector[R]);
                angles[UR][1] = SQRT(1 - angles[UR][0]*angles[UR][0]);
        
                angles[US][0] = dot(vector[U], vector[S]);
                angles[US][1] = SQRT(1 - angles[US][0]*angles[US][0]);
        
                angles[VS][0] = dot(vector[V], vector[S]);
                angles[VS][1] = SQRT(1 - angles[VS][0]*angles[VS][0]);
        
                angles[WS][0] = dot(vector[W], vector[S]);
                angles[WS][1] = SQRT(1 - angles[WS][0]*angles[WS][0]);
         
                real3 t1 = vector[V] - vector[S]*angles[VS][0];
                real3 t2 = vector[W] - vector[S]*angles[WS][0];
                normVector(t1);
                normVector(t2);
                real ut1cos = dot(vector[U], t1);
                real ut1sin = SQRT(1 - ut1cos*ut1cos);
                real ut2cos = dot(vector[U], t2);
                real ut2sin = SQRT(1 - ut2cos*ut2cos);
        
                real dphiR = -dot(vector[R], torque);
                real dphiS = -dot(vector[S], torque);
        
                real factor1 = dphiR/(norms[U]*angles[UR][1]);
                real factor2 = dphiS/(norms[U]);
                real factor3 = dphi[U]/(norms[V]*(ut1sin+ut2sin));
                real factor4 = dphi[U]/(norms[W]*(ut1sin+ut2sin));
                forces[Z] = vector[UR]*factor1 + factor2*vector[US];
                forces[X] = (angles[VS][1]*vector[S] - angles[VS][0]*t1)*factor3;
                forces[Y] = (angles[WS][1]*vector[S] - angles[WS][0]*t2)*factor4;
                forces[I] = -(forces[X] + forces[Y] + forces[Z]);
            }
            else if (axisType == 3) {
                // 3-fold
        
                forces[Z] = (vector[UW]*dphi[W]/(norms[U]*angles[UW][1]) +
                            vector[UV]*dphi[V]/(norms[U]*angles[UV][1]) -
                            vector[UW]*dphi[U]/(norms[U]*angles[UW][1]) -
                            vector[UV]*dphi[U]/(norms[U]*angles[UV][1]))/3;

                forces[X] = (vector[VW]*dphi[W]/(norms[V]*angles[VW][1]) -
                            vector[UV]*dphi[U]/(norms[V]*angles[UV][1]) -
                            vector[VW]*dphi[V]/(norms[V]*angles[VW][1]) +
                            vector[UV]*dphi[V]/(norms[V]*angles[UV][1]))/3;

                forces[Y] = (-vector[UW]*dphi[U]/(norms[W]*angles[UW][1]) -
                            vector[VW]*dphi[V]/(norms[W]*angles[VW][1]) +
                            vector[UW]*dphi[W]/(norms[W]*angles[UW][1]) +
                            vector[VW]*dphi[W]/(norms[W]*angles[VW][1]))/3;
                forces[I] = -(forces[X] + forces[Y] + forces[Z]);
            }
            else if (axisType == 4) {
                // z-only
        
                forces[Z] = vector[UV]*dphi[V]/(norms[U]*angles[UV][1]);
                forces[X] = make_real3(0);
                forces[Y] = make_real3(0);
                forces[I] = -forces[Z];
            }
            else {
                forces[Z] = make_real3(0);
                forces[X] = make_real3(0);
                forces[Y] = make_real3(0);
                forces[I] = make_real3(0);
            }
        
            // Store results
        
            atomicAdd(&forceBuffers[particles.z], static_cast<unsigned long long>((long long) (forces[Z].x*0x100000000)));
            atomicAdd(&forceBuffers[particles.z+PADDED_NUM_ATOMS], static_cast<unsigned long long>((long long) (forces[Z].y*0x100000000)));
            atomicAdd(&forceBuffers[particles.z+2*PADDED_NUM_ATOMS], static_cast<unsigned long long>((long long) (forces[Z].z*0x100000000)));
            if (axisType != 4) {
                atomicAdd(&forceBuffers[particles.x], static_cast<unsigned long long>((long long) (forces[X].x*0x100000000)));
                atomicAdd(&forceBuffers[particles.x+PADDED_NUM_ATOMS], static_cast<unsigned long long>((long long) (forces[X].y*0x100000000)));
                atomicAdd(&forceBuffers[particles.x+2*PADDED_NUM_ATOMS], static_cast<unsigned long long>((long long) (forces[X].z*0x100000000)));
            }
            if ((axisType == 2 || axisType == 3) && particles.y > -1) {
                atomicAdd(&forceBuffers[particles.y], static_cast<unsigned long long>((long long) (forces[Y].x*0x100000000)));
                atomicAdd(&forceBuffers[particles.y+PADDED_NUM_ATOMS], static_cast<unsigned long long>((long long) (forces[Y].y*0x100000000)));
                atomicAdd(&forceBuffers[particles.y+2*PADDED_NUM_ATOMS], static_cast<unsigned long long>((long long) (forces[Y].z*0x100000000)));
            }
            atomicAdd(&forceBuffers[atom], static_cast<unsigned long long>((long long) (forces[I].x*0x100000000)));
            atomicAdd(&forceBuffers[atom+PADDED_NUM_ATOMS], static_cast<unsigned long long>((long long) (forces[I].y*0x100000000)));
            atomicAdd(&forceBuffers[atom+2*PADDED_NUM_ATOMS], static_cast<unsigned long long>((long long) (forces[I].z*0x100000000)));
        }
    }
}

/**
 * Compute the electrostatic potential at each of a set of points.
 */
extern "C" __global__ void computePotentialAtPoints(const real4* __restrict__ posq, const real* __restrict__ labFrameDipole,
        const real* __restrict__ labFrameQuadrupole, const real* __restrict__ inducedDipole, const real4* __restrict__ points,
        real* __restrict__ potential, int numPoints, real4 periodicBoxSize, real4 invPeriodicBoxSize, real4 periodicBoxVecX, real4 periodicBoxVecY, real4 periodicBoxVecZ) {
    extern __shared__ real4 localPosq[];
    real3* localDipole = (real3*) &localPosq[blockDim.x];
    real3* localInducedDipole = (real3*) &localDipole[blockDim.x];
    real* localQuadrupole = (real*) &localInducedDipole[blockDim.x];
    for (int basePoint = blockIdx.x*blockDim.x; basePoint < numPoints; basePoint += gridDim.x*blockDim.x) {
        int point = basePoint+threadIdx.x;
        real4 pointPos = points[point];
        real p = 0;
        for (int baseAtom = 0; baseAtom < NUM_ATOMS; baseAtom += blockDim.x) {
            int atom = baseAtom+threadIdx.x;
            
            // Load data into shared memory.
            
            if (atom < NUM_ATOMS) {
                localPosq[threadIdx.x] = posq[atom];
                localDipole[threadIdx.x] = make_real3(labFrameDipole[3*atom], labFrameDipole[3*atom+1], labFrameDipole[3*atom+2]);
                localInducedDipole[threadIdx.x] = make_real3(inducedDipole[3*atom], inducedDipole[3*atom+1], inducedDipole[3*atom+2]);
                localQuadrupole[5*threadIdx.x] = labFrameQuadrupole[5*atom];
                localQuadrupole[5*threadIdx.x+1] = labFrameQuadrupole[5*atom+1];
                localQuadrupole[5*threadIdx.x+2] = labFrameQuadrupole[5*atom+2];
                localQuadrupole[5*threadIdx.x+3] = labFrameQuadrupole[5*atom+3];
                localQuadrupole[5*threadIdx.x+4] = labFrameQuadrupole[5*atom+4];
            }
            __syncthreads();
            
            // Loop over atoms and compute the potential at this point.

            if (point < numPoints) {
                int end = min(blockDim.x, NUM_ATOMS-baseAtom);
                for (int i = 0; i < end; i++) {
                    real3 delta = trimTo3(localPosq[i]-pointPos);
#ifdef USE_PERIODIC
                    APPLY_PERIODIC_TO_DELTA(delta)
#endif
                    real r2 = dot(delta, delta);
                    real rInv = RSQRT(r2);
                    p += localPosq[i].w*rInv;
                    real rr2 = rInv*rInv;
                    real rr3 = rInv*rr2;
                    real scd = dot(localDipole[i], delta);
                    real scu = dot(localInducedDipole[i], delta);
                    p -= (scd+scu)*rr3;
                    real rr5 = 3*rr3*rr2;
                    real scq = delta.x*dot(delta, make_real3(localQuadrupole[5*i+0], localQuadrupole[5*i+1], localQuadrupole[5*i+2])) +
                            delta.y*dot(delta, make_real3(localQuadrupole[5*i+1], localQuadrupole[5*i+3], localQuadrupole[5*i+4])) +
                            delta.z*dot(delta, make_real3(localQuadrupole[5*i+2], localQuadrupole[5*i+4], -localQuadrupole[5*i]-localQuadrupole[5*i+3]));
                    p += scq*rr5;
                }
            }
            __syncthreads();
        }
        potential[point] = p*ENERGY_SCALE_FACTOR;
    }
}<|MERGE_RESOLUTION|>--- conflicted
+++ resolved
@@ -3,7 +3,7 @@
         real* __restrict__ sphericalDipoles, real* __restrict__ sphericalQuadrupoles) {
     for (int atom = blockIdx.x*blockDim.x+threadIdx.x; atom < NUM_ATOMS; atom += gridDim.x*blockDim.x) {
         // Load the spherical multipoles.
-        
+
         int offset = 3*atom;
         sphericalDipoles[offset+0] = molecularDipoles[offset+2]; // z -> Q_10
         sphericalDipoles[offset+1] = molecularDipoles[offset+0]; // x -> Q_11c
@@ -14,7 +14,7 @@
         sphericalQuadrupoles[offset+2] = (2*SQRT((real) 3))*molecularQuadrupoles[offset+4]; // yz -> Q_21s
         sphericalQuadrupoles[offset+3] = SQRT((real) 3)*(molecularQuadrupoles[offset+0]-molecularQuadrupoles[offset+3]); // xx-yy -> Q_22c
         sphericalQuadrupoles[offset+4] = (2*SQRT((real) 3))*molecularQuadrupoles[offset+1]; // xy -> Q_22s
-        
+
         // get coordinates of this atom and the z & x axis atoms
         // compute the vector between the atoms and 1/sqrt(d2), d2 is distance between
         // this atom and the axis atom
@@ -22,17 +22,13 @@
         // this atom is referred to as the k-atom in notes below
 
         // code common to ZThenX and Bisector
-        
+
         int4 particles = multipoleParticles[atom];
-<<<<<<< HEAD
-
-=======
->>>>>>> 9567ddb3
         if (particles.z >= 0) {
             real4 thisParticlePos = posq[atom];
             real4 posZ = posq[particles.z];
             real3 vectorZ = make_real3(posZ.x-thisParticlePos.x, posZ.y-thisParticlePos.y, posZ.z-thisParticlePos.z);
-            int axisType = particles.w; 
+            int axisType = particles.w;
             real4 posX;
             real3 vectorX;
             if (axisType >= 4)
@@ -41,64 +37,64 @@
                 posX = posq[particles.x];
                 vectorX = make_real3(posX.x-thisParticlePos.x, posX.y-thisParticlePos.y, posX.z-thisParticlePos.z);
             }
-    
+
             /*
                 z-only
                    (1) norm z
                    (2) select random x
                    (3) x = x - (x.z)z
                    (4) norm x
-        
+
                 z-then-x
                    (1) norm z
                    (2) norm x (not needed)
                    (3) x = x - (x.z)z
                    (4) norm x
-        
+
                 bisector
                    (1) norm z
-                   (2) norm x 
+                   (2) norm x
                    (3) z = x + z
                    (4) norm z
-                   (5) x = x - (x.z)z 
-                   (6) norm x 
-        
+                   (5) x = x - (x.z)z
+                   (6) norm x
+
                 z-bisect
                    (1) norm z
-                   (2) norm x 
-                   (3) norm y 
+                   (2) norm x
+                   (3) norm y
                    (3) x = x + y
                    (4) norm x
-                   (5) x = x - (x.z)z 
-                   (6) norm x 
-        
+                   (5) x = x - (x.z)z
+                   (6) norm x
+
                 3-fold
                    (1) norm z
-                   (2) norm x 
-                   (3) norm y 
+                   (2) norm x
+                   (3) norm y
                    (4) z = x + y + z
                    (5) norm z
-                   (6) x = x - (x.z)z 
-                   (7) norm x 
-        
+                   (6) x = x - (x.z)z
+                   (7) norm x
+
             */
-        
+
             // branch based on axis type
-             
+
             vectorZ = normalize(vectorZ);
-        
+
             if (axisType == 1) {
-        
+
                 // bisector
-                
+
                 vectorX = normalize(vectorX);
                 vectorZ += vectorX;
                 vectorZ = normalize(vectorZ);
             }
-            else if (axisType == 2 || axisType == 3) { 
-         
+            else if (axisType == 2 || axisType == 3) {
+
                 // z-bisect
-        
+
                 if (particles.y >= 0 && particles.y < NUM_ATOMS) {
                     real4 posY = posq[particles.y];
                     real3 vectorY = make_real3(posY.x-thisParticlePos.x, posY.y-thisParticlePos.y, posY.z-thisParticlePos.z);
@@ -108,17 +104,16 @@
                         vectorX += vectorY;
                         vectorX = normalize(vectorX);
                     }
-                    else { 
-             
+                    else {
+
                         // 3-fold
-                
+
                         vectorZ += vectorX + vectorY;
                         vectorZ = normalize(vectorZ);
                     }
                 }
-         
-            }
-<<<<<<< HEAD
+
+            }
             else if (axisType == 4) {
                 vectorX.x = 1;
                 vectorX.y = 0;
@@ -128,35 +123,32 @@
                     vectorX.y = 1;
                 }
             }
-        
-=======
-            
->>>>>>> 9567ddb3
+
             // x = x - (x.z)z
-        
+
             vectorX -= dot(vectorZ, vectorX)*vectorZ;
             vectorX = normalize(vectorX);
             real3 vectorY = cross(vectorZ, vectorX);
-        
+
             // use identity rotation matrix for unrecognized axis types
-        
+
             if (axisType < 0 || axisType > 4) {
-        
+
                 vectorX.x = 1;
                 vectorX.y = 0;
                 vectorX.z = 0;
-        
+
                 vectorY.x = 0;
                 vectorY.y = 1;
                 vectorY.z = 0;
-        
+
                 vectorZ.x = 0;
                 vectorZ.y = 0;
                 vectorZ.z = 1;
             }
-            
+
             // Check the chirality and see whether it needs to be reversed
-            
+
             bool reverse = false;
             if (axisType == 0 && particles.x >= 0 && particles.y >=0 && particles.z >= 0) {
                 real4 posY = posq[particles.y];
@@ -181,9 +173,9 @@
                 real volume = delta[3][0]*delta[0][0] + delta[3][1]*delta[1][0] + delta[3][2]*delta[2][0];
                 reverse = (volume < 0);
             }
-        
+
             // Transform the dipole
-            
+
             offset = 3*atom;
             real molDipole[3];
             molDipole[0] = molecularDipoles[offset];
@@ -194,11 +186,11 @@
             labFrameDipoles[offset] = molDipole[0]*vectorX.x + molDipole[1]*vectorY.x + molDipole[2]*vectorZ.x;
             labFrameDipoles[offset+1] = molDipole[0]*vectorX.y + molDipole[1]*vectorY.y + molDipole[2]*vectorZ.y;
             labFrameDipoles[offset+2] = molDipole[0]*vectorX.z + molDipole[1]*vectorY.z + molDipole[2]*vectorZ.z;
-            
+
             // ---------------------------------------------------------------------------------------
-            
+
             // Transform the quadrupole
-            
+
             offset = 5*atom;
             real mPoleXX = molecularQuadrupoles[offset];
             real mPoleXY = molecularQuadrupoles[offset+1];
@@ -206,12 +198,12 @@
             real mPoleYY = molecularQuadrupoles[offset+3];
             real mPoleYZ = molecularQuadrupoles[offset+4];
             real mPoleZZ = -(mPoleXX+mPoleYY);
-        
+
             if (reverse) {
                 mPoleXY *= -1;
                 mPoleYZ *= -1;
             }
-            
+
             labFrameQuadrupoles[offset] = vectorX.x*(vectorX.x*mPoleXX + vectorY.x*mPoleXY + vectorZ.x*mPoleXZ)
                                         + vectorY.x*(vectorX.x*mPoleXY + vectorY.x*mPoleYY + vectorZ.x*mPoleYZ)
                                         + vectorZ.x*(vectorX.x*mPoleXZ + vectorY.x*mPoleYZ + vectorZ.x*mPoleZZ);
@@ -227,9 +219,9 @@
             labFrameQuadrupoles[offset+4] = vectorX.y*(vectorX.z*mPoleXX + vectorY.z*mPoleXY + vectorZ.z*mPoleXZ)
                                         + vectorY.y*(vectorX.z*mPoleXY + vectorY.z*mPoleYY + vectorZ.z*mPoleYZ)
                                         + vectorZ.y*(vectorX.z*mPoleXZ + vectorY.z*mPoleYZ + vectorZ.z*mPoleZZ);
-            
+
             // ---------------------------------------------------------------------------------------
-            
+
             // Now transform the spherical multipoles.  First do the dipoles.
 
             offset = 3*atom;
@@ -242,7 +234,7 @@
             sphericalDipoles[offset] = sphericalDipole[0]*vectorZ.z + sphericalDipole[1]*vectorX.z + sphericalDipole[2]*vectorY.z;
             sphericalDipoles[offset+1] = sphericalDipole[0]*vectorZ.x + sphericalDipole[1]*vectorX.x + sphericalDipole[2]*vectorY.x;
             sphericalDipoles[offset+2] = sphericalDipole[0]*vectorZ.y + sphericalDipole[1]*vectorX.y + sphericalDipole[2]*vectorY.y;
-            
+
             // Now the quadrupoles.
 
             offset = 5*atom;
@@ -304,7 +296,7 @@
 
 extern "C" __global__ void recordInducedDipoles(const long long* __restrict__ fieldBuffers, const long long* __restrict__ fieldPolarBuffers,
 #ifdef USE_GK
-        const long long* __restrict__ gkFieldBuffers, real* __restrict__ inducedDipoleS, real* __restrict__ inducedDipolePolarS, 
+        const long long* __restrict__ gkFieldBuffers, real* __restrict__ inducedDipoleS, real* __restrict__ inducedDipolePolarS,
 #endif
         real* __restrict__ inducedDipole, real* __restrict__ inducedDipolePolar, const float* __restrict__ polarizability) {
     for (int atom = blockIdx.x*blockDim.x+threadIdx.x; atom < NUM_ATOMS; atom += gridDim.x*blockDim.x) {
@@ -353,26 +345,26 @@
     const int VS = 10;
     const int WS = 11;
     const int LastVectorIndex = 12;
-    
+
     const int X = 0;
     const int Y = 1;
     const int Z = 2;
     const int I = 3;
-    
+
     const real torqueScale = RECIP((double) 0x100000000);
-    
+
     real3 forces[4];
     real norms[LastVectorIndex];
     real3 vector[LastVectorIndex];
     real angles[LastVectorIndex][2];
-  
+
     for (int atom = blockIdx.x*blockDim.x + threadIdx.x; atom < NUM_ATOMS; atom += gridDim.x*blockDim.x) {
         int4 particles = multipoleParticles[atom];
         int axisAtom = particles.z;
         int axisType = particles.w;
-    
+
         // NoAxisType
-    
+
         if (axisType < 5 && particles.z >= 0) {
             real3 atomPos = trimTo3(posq[atom]);
             vector[U] = atomPos - trimTo3(posq[axisAtom]);
@@ -393,40 +385,40 @@
                 }
             }
             norms[V] = normVector(vector[V]);
-        
+
             // W = UxV
-        
+
             if (axisType < 2 || axisType > 3)
                 vector[W] = cross(vector[U], vector[V]);
             else
                 vector[W] = atomPos - trimTo3(posq[particles.y]);
             norms[W] = normVector(vector[W]);
-        
+
             vector[UV] = cross(vector[V], vector[U]);
             vector[UW] = cross(vector[W], vector[U]);
             vector[VW] = cross(vector[W], vector[V]);
-        
+
             norms[UV] = normVector(vector[UV]);
             norms[UW] = normVector(vector[UW]);
             norms[VW] = normVector(vector[VW]);
-        
+
             angles[UV][0] = dot(vector[U], vector[V]);
             angles[UV][1] = SQRT(1 - angles[UV][0]*angles[UV][0]);
-        
+
             angles[UW][0] = dot(vector[U], vector[W]);
             angles[UW][1] = SQRT(1 - angles[UW][0]*angles[UW][0]);
-        
+
             angles[VW][0] = dot(vector[V], vector[W]);
             angles[VW][1] = SQRT(1 - angles[VW][0]*angles[VW][0]);
-        
+
             real dphi[3];
             real3 torque = make_real3(torqueScale*torqueBuffers[atom], torqueScale*torqueBuffers[atom+PADDED_NUM_ATOMS], torqueScale*torqueBuffers[atom+PADDED_NUM_ATOMS*2]);
             dphi[U] = -dot(vector[U], torque);
             dphi[V] = -dot(vector[V], torque);
             dphi[W] = -dot(vector[W], torque);
-        
+
             // z-then-x and bisector
-        
+
             if (axisType == 0 || axisType == 1) {
                 real factor1 = dphi[V]/(norms[U]*angles[UV][1]);
                 real factor2 = dphi[W]/(norms[U]);
@@ -443,36 +435,36 @@
             }
             else if (axisType == 2) {
                 // z-bisect
-        
-                vector[R] = vector[V] + vector[W]; 
-        
+
+                vector[R] = vector[V] + vector[W];
+
                 vector[S] = cross(vector[U], vector[R]);
-        
+
                 norms[R] = normVector(vector[R]);
                 norms[S] = normVector(vector[S]);
-        
+
                 vector[UR] = cross(vector[R], vector[U]);
                 vector[US] = cross(vector[S], vector[U]);
                 vector[VS] = cross(vector[S], vector[V]);
                 vector[WS] = cross(vector[S], vector[W]);
-        
+
                 norms[UR] = normVector(vector[UR]);
                 norms[US] = normVector(vector[US]);
                 norms[VS] = normVector(vector[VS]);
                 norms[WS] = normVector(vector[WS]);
-        
+
                 angles[UR][0] = dot(vector[U], vector[R]);
                 angles[UR][1] = SQRT(1 - angles[UR][0]*angles[UR][0]);
-        
+
                 angles[US][0] = dot(vector[U], vector[S]);
                 angles[US][1] = SQRT(1 - angles[US][0]*angles[US][0]);
-        
+
                 angles[VS][0] = dot(vector[V], vector[S]);
                 angles[VS][1] = SQRT(1 - angles[VS][0]*angles[VS][0]);
-        
+
                 angles[WS][0] = dot(vector[W], vector[S]);
                 angles[WS][1] = SQRT(1 - angles[WS][0]*angles[WS][0]);
-         
+
                 real3 t1 = vector[V] - vector[S]*angles[VS][0];
                 real3 t2 = vector[W] - vector[S]*angles[WS][0];
                 normVector(t1);
@@ -481,10 +473,10 @@
                 real ut1sin = SQRT(1 - ut1cos*ut1cos);
                 real ut2cos = dot(vector[U], t2);
                 real ut2sin = SQRT(1 - ut2cos*ut2cos);
-        
+
                 real dphiR = -dot(vector[R], torque);
                 real dphiS = -dot(vector[S], torque);
-        
+
                 real factor1 = dphiR/(norms[U]*angles[UR][1]);
                 real factor2 = dphiS/(norms[U]);
                 real factor3 = dphi[U]/(norms[V]*(ut1sin+ut2sin));
@@ -496,7 +488,7 @@
             }
             else if (axisType == 3) {
                 // 3-fold
-        
+
                 forces[Z] = (vector[UW]*dphi[W]/(norms[U]*angles[UW][1]) +
                             vector[UV]*dphi[V]/(norms[U]*angles[UV][1]) -
                             vector[UW]*dphi[U]/(norms[U]*angles[UW][1]) -
@@ -515,7 +507,7 @@
             }
             else if (axisType == 4) {
                 // z-only
-        
+
                 forces[Z] = vector[UV]*dphi[V]/(norms[U]*angles[UV][1]);
                 forces[X] = make_real3(0);
                 forces[Y] = make_real3(0);
@@ -527,9 +519,9 @@
                 forces[Y] = make_real3(0);
                 forces[I] = make_real3(0);
             }
-        
+
             // Store results
-        
+
             atomicAdd(&forceBuffers[particles.z], static_cast<unsigned long long>((long long) (forces[Z].x*0x100000000)));
             atomicAdd(&forceBuffers[particles.z+PADDED_NUM_ATOMS], static_cast<unsigned long long>((long long) (forces[Z].y*0x100000000)));
             atomicAdd(&forceBuffers[particles.z+2*PADDED_NUM_ATOMS], static_cast<unsigned long long>((long long) (forces[Z].z*0x100000000)));
@@ -566,9 +558,9 @@
         real p = 0;
         for (int baseAtom = 0; baseAtom < NUM_ATOMS; baseAtom += blockDim.x) {
             int atom = baseAtom+threadIdx.x;
-            
+
             // Load data into shared memory.
-            
+
             if (atom < NUM_ATOMS) {
                 localPosq[threadIdx.x] = posq[atom];
                 localDipole[threadIdx.x] = make_real3(labFrameDipole[3*atom], labFrameDipole[3*atom+1], labFrameDipole[3*atom+2]);
@@ -580,7 +572,7 @@
                 localQuadrupole[5*threadIdx.x+4] = labFrameQuadrupole[5*atom+4];
             }
             __syncthreads();
-            
+
             // Loop over atoms and compute the potential at this point.
 
             if (point < numPoints) {
