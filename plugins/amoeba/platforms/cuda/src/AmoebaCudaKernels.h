#ifndef AMOEBA_OPENMM_CUDAKERNELS_H_
#define AMOEBA_OPENMM_CUDAKERNELS_H_

/* -------------------------------------------------------------------------- *
 *                              OpenMMAmoeba                                  *
 * -------------------------------------------------------------------------- *
 * This is part of the OpenMM molecular simulation toolkit originating from   *
 * Simbios, the NIH National Center for Physics-Based Simulation of           *
 * Biological Structures at Stanford, funded under the NIH Roadmap for        *
 * Medical Research, grant U54 GM072970. See https://simtk.org.               *
 *                                                                            *
 * Portions copyright (c) 2008-2015 Stanford University and the Authors.      *
 * Authors: Mark Friedrichs, Peter Eastman                                    *
 * Contributors:                                                              *
 *                                                                            *
 * This program is free software: you can redistribute it and/or modify       *
 * it under the terms of the GNU Lesser General Public License as published   *
 * by the Free Software Foundation, either version 3 of the License, or       *
 * (at your option) any later version.                                        *
 *                                                                            *
 * This program is distributed in the hope that it will be useful,            *
 * but WITHOUT ANY WARRANTY; without even the implied warranty of             *
 * MERCHANTABILITY or FITNESS FOR A PARTICULAR PURPOSE.  See the              *
 * GNU Lesser General Public License for more details.                        *
 *                                                                            *
 * You should have received a copy of the GNU Lesser General Public License   *
 * along with this program.  If not, see <http://www.gnu.org/licenses/>.      *
 * -------------------------------------------------------------------------- */

#include "openmm/amoebaKernels.h"
#include "openmm/kernels.h"
#include "openmm/System.h"
#include "CudaArray.h"
#include "CudaContext.h"
#include "CudaSort.h"
#include <cufft.h>

namespace OpenMM {

class CudaCalcAmoebaGeneralizedKirkwoodForceKernel;

/**
 * This kernel is invoked by AmoebaBondForce to calculate the forces acting on the system and the energy of the system.
 */
class CudaCalcAmoebaBondForceKernel : public CalcAmoebaBondForceKernel {
public:
    CudaCalcAmoebaBondForceKernel(std::string name,
                                          const Platform& platform,
                                          CudaContext& cu,
                                          const System& system);
    ~CudaCalcAmoebaBondForceKernel();
    /**
     * Initialize the kernel.
     *
     * @param system     the System this kernel will be applied to
     * @param force      the AmoebaBondForce this kernel will be used for
     */
    void initialize(const System& system, const AmoebaBondForce& force);
    /**
     * Execute the kernel to calculate the forces and/or energy.
     *
     * @param context        the context in which to execute this kernel
     * @param includeForces  true if forces should be calculated
     * @param includeEnergy  true if the energy should be calculated
     * @return the potential energy due to the force
     */
    double execute(ContextImpl& context, bool includeForces, bool includeEnergy);
    /**
     * Copy changed parameters over to a context.
     *
     * @param context    the context to copy parameters to
     * @param force      the AmoebaBondForce to copy the parameters from
     */
    void copyParametersToContext(ContextImpl& context, const AmoebaBondForce& force);
private:
    class ForceInfo;
    int numBonds;
    CudaContext& cu;
    const System& system;
    CudaArray* params;
};

/**
 * This kernel is invoked by AmoebaAngleForce to calculate the forces acting on the system and the energy of the system.
 */
class CudaCalcAmoebaAngleForceKernel : public CalcAmoebaAngleForceKernel {
public:
    CudaCalcAmoebaAngleForceKernel(std::string name, const Platform& platform, CudaContext& cu, const System& system);
    ~CudaCalcAmoebaAngleForceKernel();
    /**
     * Initialize the kernel.
     *
     * @param system     the System this kernel will be applied to
     * @param force      the AmoebaAngleForce this kernel will be used for
     */
    void initialize(const System& system, const AmoebaAngleForce& force);
    /**
     * Execute the kernel to calculate the forces and/or energy.
     *
     * @param context        the context in which to execute this kernel
     * @param includeForces  true if forces should be calculated
     * @param includeEnergy  true if the energy should be calculated
     * @return the potential energy due to the force
     */
    double execute(ContextImpl& context, bool includeForces, bool includeEnergy);
    /**
     * Copy changed parameters over to a context.
     *
     * @param context    the context to copy parameters to
     * @param force      the AmoebaAngleForce to copy the parameters from
     */
    void copyParametersToContext(ContextImpl& context, const AmoebaAngleForce& force);
private:
    class ForceInfo;
    int numAngles;
    CudaContext& cu;
    const System& system;
    CudaArray* params;
};

/**
 * This kernel is invoked by AmoebaInPlaneAngleForce to calculate the forces acting on the system and the energy of the system.
 */
class CudaCalcAmoebaInPlaneAngleForceKernel : public CalcAmoebaInPlaneAngleForceKernel {
public:
    CudaCalcAmoebaInPlaneAngleForceKernel(std::string name, const Platform& platform, CudaContext& cu, const System& system);
    ~CudaCalcAmoebaInPlaneAngleForceKernel();
    /**
     * Initialize the kernel.
     *
     * @param system     the System this kernel will be applied to
     * @param force      the AmoebaInPlaneAngleForce this kernel will be used for
     */
    void initialize(const System& system, const AmoebaInPlaneAngleForce& force);
    /**
     * Execute the kernel to calculate the forces and/or energy.
     *
     * @param context        the context in which to execute this kernel
     * @param includeForces  true if forces should be calculated
     * @param includeEnergy  true if the energy should be calculated
     * @return the potential energy due to the force
     */
    double execute(ContextImpl& context, bool includeForces, bool includeEnergy);
    /**
     * Copy changed parameters over to a context.
     *
     * @param context    the context to copy parameters to
     * @param force      the AmoebaInPlaneAngleForce to copy the parameters from
     */
    void copyParametersToContext(ContextImpl& context, const AmoebaInPlaneAngleForce& force);
private:
    class ForceInfo;
    int numAngles;
    CudaContext& cu;
    const System& system;
    CudaArray* params;
};

/**
 * This kernel is invoked by AmoebaPiTorsionForce to calculate the forces acting on the system and the energy of the system.
 */
class CudaCalcAmoebaPiTorsionForceKernel : public CalcAmoebaPiTorsionForceKernel {
public:
    CudaCalcAmoebaPiTorsionForceKernel(std::string name, const Platform& platform, CudaContext& cu, const System& system);
    ~CudaCalcAmoebaPiTorsionForceKernel();
    /**
     * Initialize the kernel.
     *
     * @param system     the System this kernel will be applied to
     * @param force      the AmoebaPiTorsionForce this kernel will be used for
     */
    void initialize(const System& system, const AmoebaPiTorsionForce& force);
    /**
     * Execute the kernel to calculate the forces and/or energy.
     *
     * @param context        the context in which to execute this kernel
     * @param includeForces  true if forces should be calculated
     * @param includeEnergy  true if the energy should be calculated
     * @return the potential energy due to the force
     */
    double execute(ContextImpl& context, bool includeForces, bool includeEnergy);
    /**
     * Copy changed parameters over to a context.
     *
     * @param context    the context to copy parameters to
     * @param force      the AmoebaPiTorsionForce to copy the parameters from
     */
    void copyParametersToContext(ContextImpl& context, const AmoebaPiTorsionForce& force);
private:
    class ForceInfo;
    int numPiTorsions;
    CudaContext& cu;
    const System& system;
    CudaArray* params;
};

/**
 * This kernel is invoked by AmoebaStretchBendForce to calculate the forces acting on the system and the energy of the system.
 */
class CudaCalcAmoebaStretchBendForceKernel : public CalcAmoebaStretchBendForceKernel {
public:
    CudaCalcAmoebaStretchBendForceKernel(std::string name, const Platform& platform, CudaContext& cu, const System& system);
    ~CudaCalcAmoebaStretchBendForceKernel();
    /**
     * Initialize the kernel.
     *
     * @param system     the System this kernel will be applied to
     * @param force      the AmoebaStretchBendForce this kernel will be used for
     */
    void initialize(const System& system, const AmoebaStretchBendForce& force);
    /**
     * Execute the kernel to calculate the forces and/or energy.
     *
     * @param context        the context in which to execute this kernel
     * @param includeForces  true if forces should be calculated
     * @param includeEnergy  true if the energy should be calculated
     * @return the potential energy due to the force
     */
    double execute(ContextImpl& context, bool includeForces, bool includeEnergy);
    /**
     * Copy changed parameters over to a context.
     *
     * @param context    the context to copy parameters to
     * @param force      the AmoebaStretchBendForce to copy the parameters from
     */
    void copyParametersToContext(ContextImpl& context, const AmoebaStretchBendForce& force);
private:
    class ForceInfo;
    int numStretchBends;
    CudaContext& cu;
    const System& system;
    CudaArray* params1; // Equilibrium values
    CudaArray* params2; // force constants
};

/**
 * This kernel is invoked by AmoebaOutOfPlaneBendForce to calculate the forces acting on the system and the energy of the system.
 */
class CudaCalcAmoebaOutOfPlaneBendForceKernel : public CalcAmoebaOutOfPlaneBendForceKernel {
public:
    CudaCalcAmoebaOutOfPlaneBendForceKernel(std::string name, const Platform& platform, CudaContext& cu, const System& system);
    ~CudaCalcAmoebaOutOfPlaneBendForceKernel();
    /**
     * Initialize the kernel.
     *
     * @param system     the System this kernel will be applied to
     * @param force      the AmoebaOutOfPlaneBendForce this kernel will be used for
     */
    void initialize(const System& system, const AmoebaOutOfPlaneBendForce& force);
    /**
     * Execute the kernel to calculate the forces and/or energy.
     *
     * @param context        the context in which to execute this kernel
     * @param includeForces  true if forces should be calculated
     * @param includeEnergy  true if the energy should be calculated
     * @return the potential energy due to the force
     */
    double execute(ContextImpl& context, bool includeForces, bool includeEnergy);
    /**
     * Copy changed parameters over to a context.
     *
     * @param context    the context to copy parameters to
     * @param force      the AmoebaOutOfPlaneBendForce to copy the parameters from
     */
    void copyParametersToContext(ContextImpl& context, const AmoebaOutOfPlaneBendForce& force);
private:
    class ForceInfo;
    int numOutOfPlaneBends;
    CudaContext& cu;
    const System& system;
    CudaArray* params;
};

/**
 * This kernel is invoked by AmoebaTorsionTorsionForce to calculate the forces acting on the system and the energy of the system.
 */
class CudaCalcAmoebaTorsionTorsionForceKernel : public CalcAmoebaTorsionTorsionForceKernel {
public:
    CudaCalcAmoebaTorsionTorsionForceKernel(std::string name, const Platform& platform, CudaContext& cu, const System& system);
    ~CudaCalcAmoebaTorsionTorsionForceKernel();
    /**
     * Initialize the kernel.
     *
     * @param system     the System this kernel will be applied to
     * @param force      the AmoebaTorsionTorsionForce this kernel will be used for
     */
    void initialize(const System& system, const AmoebaTorsionTorsionForce& force);
    /**
     * Execute the kernel to calculate the forces and/or energy.
     *
     * @param context        the context in which to execute this kernel
     * @param includeForces  true if forces should be calculated
     * @param includeEnergy  true if the energy should be calculated
     * @return the potential energy due to the force
     */
    double execute(ContextImpl& context, bool includeForces, bool includeEnergy);
private:
    class ForceInfo;
    int numTorsionTorsions;
    int numTorsionTorsionGrids;
    CudaContext& cu;
    const System& system;
    CudaArray* gridValues;
    CudaArray* gridParams;
    CudaArray* torsionParams;
};

/**
 * This kernel is invoked by AmoebaMultipoleForce to calculate the forces acting on the system and the energy of the system.
 */
class CudaCalcAmoebaMultipoleForceKernel : public CalcAmoebaMultipoleForceKernel {
public:
    CudaCalcAmoebaMultipoleForceKernel(std::string name, const Platform& platform, CudaContext& cu, const System& system);
    ~CudaCalcAmoebaMultipoleForceKernel();
    /**
     * Initialize the kernel.
     *
     * @param system     the System this kernel will be applied to
     * @param force      the AmoebaMultipoleForce this kernel will be used for
     */
    void initialize(const System& system, const AmoebaMultipoleForce& force);
    /**
     * Execute the kernel to calculate the forces and/or energy.
     *
     * @param context        the context in which to execute this kernel
     * @param includeForces  true if forces should be calculated
     * @param includeEnergy  true if the energy should be calculated
     * @return the potential energy due to the force
     */
    double execute(ContextImpl& context, bool includeForces, bool includeEnergy);
     /**
     * Get the LabFrame dipole moments of all particles.
     * 
     * @param context    the Context for which to get the induced dipoles
     * @param dipoles    the induced dipole moment of particle i is stored into the i'th element
     */
    void getLabFramePermanentDipoles(ContextImpl& context, std::vector<Vec3>& dipoles);
    /**
     * Get the LabFrame dipole moments of all particles.
     *
     * @param context    the Context for which to get the induced dipoles
     * @param dipoles    the induced dipole moment of particle i is stored into the i'th element
     */
    void getLabFramePermanentDipoles(ContextImpl& context, std::vector<Vec3>& dipoles);
    /**
     * Get the induced dipole moments of all particles.
     *
     * @param context    the Context for which to get the induced dipoles
     * @param dipoles    the induced dipole moment of particle i is stored into the i'th element
     */
    void getInducedDipoles(ContextImpl& context, std::vector<Vec3>& dipoles);
    /**
     * Get the total dipole moments of all particles.
<<<<<<< HEAD
     *
=======
     * 
>>>>>>> 9567ddb3
     * @param context    the Context for which to get the induced dipoles
     * @param dipoles    the induced dipole moment of particle i is stored into the i'th element
     */
    void getTotalDipoles(ContextImpl& context, std::vector<Vec3>& dipoles);
    /**
     * Execute the kernel to calculate the electrostatic potential
     *
     * @param context        the context in which to execute this kernel
     * @param inputGrid      input grid coordinates
     * @param outputElectrostaticPotential output potential
     */
    void getElectrostaticPotential(ContextImpl& context, const std::vector< Vec3 >& inputGrid,
                                   std::vector< double >& outputElectrostaticPotential);

   /**
     * Get the system multipole moments
     *
     * @param context      context
     * @param outputMultipoleMoments (charge,
     *                                dipole_x, dipole_y, dipole_z,
     *                                quadrupole_xx, quadrupole_xy, quadrupole_xz,
     *                                quadrupole_yx, quadrupole_yy, quadrupole_yz,
     *                                quadrupole_zx, quadrupole_zy, quadrupole_zz)
     */
    void getSystemMultipoleMoments(ContextImpl& context, std::vector<double>& outputMultipoleMoments);
    /**
     * Copy changed parameters over to a context.
     *
     * @param context    the context to copy parameters to
     * @param force      the AmoebaMultipoleForce to copy the parameters from
     */
    void copyParametersToContext(ContextImpl& context, const AmoebaMultipoleForce& force);
    /**
     * Get the parameters being used for PME.
     *
     * @param alpha   the separation parameter
     * @param nx      the number of grid points along the X axis
     * @param ny      the number of grid points along the Y axis
     * @param nz      the number of grid points along the Z axis
     */
    void getPMEParameters(double& alpha, int& nx, int& ny, int& nz) const;
private:
    class ForceInfo;
    class SortTrait : public CudaSort::SortTrait {
        int getDataSize() const {return 8;}
        int getKeySize() const {return 4;}
        const char* getDataType() const {return "int2";}
        const char* getKeyType() const {return "int";}
        const char* getMinKey() const {return "(-2147483647 - 1)";}
        const char* getMaxKey() const {return "2147483647";}
        const char* getMaxValue() const {return "make_int2(2147483647, 2147483647)";}
        const char* getSortKey() const {return "value.y";}
    };
    void initializeScaleFactors();
    void computeInducedField(void** recipBoxVectorPointer);
    bool iterateDipolesByDIIS(int iteration);
    void computeExtrapolatedDipoles(void** recipBoxVectorPointer);
    void ensureMultipolesValid(ContextImpl& context);
    template <class T, class T4, class M4> void computeSystemMultipoleMoments(ContextImpl& context, std::vector<double>& outputMultipoleMoments);
    int numMultipoles, maxInducedIterations, maxExtrapolationOrder;
    int fixedFieldThreads, inducedFieldThreads, electrostaticsThreads;
    int gridSizeX, gridSizeY, gridSizeZ;
    double alpha, inducedEpsilon;
    bool usePME, hasQuadrupoles, hasInitializedScaleFactors, hasInitializedFFT, multipolesAreValid, hasCreatedEvent;
    AmoebaMultipoleForce::PolarizationType polarizationType;
    CudaContext& cu;
    const System& system;
    std::vector<int3> covalentFlagValues;
    std::vector<int2> polarizationFlagValues;
    CudaArray* multipoleParticles;
    CudaArray* molecularDipoles;
    CudaArray* molecularQuadrupoles;
    CudaArray* labFrameDipoles;
    CudaArray* labFrameQuadrupoles;
    CudaArray* sphericalDipoles;
    CudaArray* sphericalQuadrupoles;
    CudaArray* fracDipoles;
    CudaArray* fracQuadrupoles;
    CudaArray* field;
    CudaArray* fieldPolar;
    CudaArray* inducedField;
    CudaArray* inducedFieldPolar;
    CudaArray* torque;
    CudaArray* dampingAndThole;
    CudaArray* inducedDipole;
    CudaArray* inducedDipolePolar;
    CudaArray* inducedDipoleErrors;
    CudaArray* prevDipoles;
    CudaArray* prevDipolesPolar;
    CudaArray* prevDipolesGk;
    CudaArray* prevDipolesGkPolar;
    CudaArray* prevErrors;
    CudaArray* diisMatrix;
    CudaArray* diisCoefficients;
    CudaArray* extrapolatedDipole;
    CudaArray* extrapolatedDipolePolar;
    CudaArray* extrapolatedDipoleGk;
    CudaArray* extrapolatedDipoleGkPolar;
    CudaArray* inducedDipoleFieldGradient;
    CudaArray* inducedDipoleFieldGradientPolar;
    CudaArray* inducedDipoleFieldGradientGk;
    CudaArray* inducedDipoleFieldGradientGkPolar;
    CudaArray* extrapolatedDipoleFieldGradient;
    CudaArray* extrapolatedDipoleFieldGradientPolar;
    CudaArray* extrapolatedDipoleFieldGradientGk;
    CudaArray* extrapolatedDipoleFieldGradientGkPolar;
    CudaArray* polarizability;
    CudaArray* covalentFlags;
    CudaArray* polarizationGroupFlags;
    CudaArray* pmeGrid;
    CudaArray* pmeBsplineModuliX;
    CudaArray* pmeBsplineModuliY;
    CudaArray* pmeBsplineModuliZ;
    CudaArray* pmeIgrid;
    CudaArray* pmePhi;
    CudaArray* pmePhid;
    CudaArray* pmePhip;
    CudaArray* pmePhidp;
    CudaArray* pmeCphi;
    CudaArray* pmeAtomRange;
    CudaArray* lastPositions;
    CudaSort* sort;
    cufftHandle fft;
    CUfunction computeMomentsKernel, recordInducedDipolesKernel, computeFixedFieldKernel, computeInducedFieldKernel, updateInducedFieldKernel, electrostaticsKernel, mapTorqueKernel;
    CUfunction pmeSpreadFixedMultipolesKernel, pmeSpreadInducedDipolesKernel, pmeFinishSpreadChargeKernel, pmeConvolutionKernel;
    CUfunction pmeFixedPotentialKernel, pmeInducedPotentialKernel, pmeFixedForceKernel, pmeInducedForceKernel, pmeRecordInducedFieldDipolesKernel, computePotentialKernel;
    CUfunction recordDIISDipolesKernel, buildMatrixKernel, solveMatrixKernel;
    CUfunction initExtrapolatedKernel, iterateExtrapolatedKernel, computeExtrapolatedKernel, addExtrapolatedGradientKernel;
    CUfunction pmeTransformMultipolesKernel, pmeTransformPotentialKernel;
    CUevent syncEvent;
    CudaCalcAmoebaGeneralizedKirkwoodForceKernel* gkKernel;
    static const int PmeOrder = 5;
    static const int MaxPrevDIISDipoles = 20;
};

/**
 * This kernel is invoked by AmoebaMultipoleForce to calculate the forces acting on the system and the energy of the system.
 */
class CudaCalcAmoebaGeneralizedKirkwoodForceKernel : public CalcAmoebaGeneralizedKirkwoodForceKernel {
public:
    CudaCalcAmoebaGeneralizedKirkwoodForceKernel(std::string name, const Platform& platform, CudaContext& cu, const System& system);
    ~CudaCalcAmoebaGeneralizedKirkwoodForceKernel();
    /**
     * Initialize the kernel.
     *
     * @param system     the System this kernel will be applied to
     * @param force      the AmoebaMultipoleForce this kernel will be used for
     */
    void initialize(const System& system, const AmoebaGeneralizedKirkwoodForce& force);
    /**
     * Execute the kernel to calculate the forces and/or energy.
     *
     * @param context        the context in which to execute this kernel
     * @param includeForces  true if forces should be calculated
     * @param includeEnergy  true if the energy should be calculated
     * @return the potential energy due to the force
     */
    double execute(ContextImpl& context, bool includeForces, bool includeEnergy);
    /**
     * Perform the computation of Born radii.
     */
    void computeBornRadii();
    /**
     * Perform the final parts of the force/energy computation.
     */
    void finishComputation(CudaArray& torque, CudaArray& labFrameDipoles, CudaArray& labFrameQuadrupoles, CudaArray& inducedDipole, CudaArray& inducedDipolePolar, CudaArray& dampingAndThole, CudaArray& covalentFlags, CudaArray& polarizationGroupFlags);
    CudaArray* getBornRadii() {
        return bornRadii;
    }
    CudaArray* getField() {
        return field;
    }
    CudaArray* getInducedField() {
        return inducedField;
    }
    CudaArray* getInducedFieldPolar() {
        return inducedFieldPolar;
    }
    CudaArray* getInducedDipoles() {
        return inducedDipoleS;
    }
    CudaArray* getInducedDipolesPolar() {
        return inducedDipolePolarS;
    }
    /**
     * Copy changed parameters over to a context.
     *
     * @param context    the context to copy parameters to
     * @param force      the AmoebaGeneralizedKirkwoodForce to copy the parameters from
     */
    void copyParametersToContext(ContextImpl& context, const AmoebaGeneralizedKirkwoodForce& force);
private:
    class ForceInfo;
    CudaContext& cu;
    const System& system;
    bool includeSurfaceArea, hasInitializedKernels;
    int computeBornSumThreads, gkForceThreads, chainRuleThreads, ediffThreads;
    AmoebaMultipoleForce::PolarizationType polarizationType;
    std::map<std::string, std::string> defines;
    CudaArray* params;
    CudaArray* bornSum;
    CudaArray* bornRadii;
    CudaArray* bornForce;
    CudaArray* field;
    CudaArray* inducedField;
    CudaArray* inducedFieldPolar;
    CudaArray* inducedDipoleS;
    CudaArray* inducedDipolePolarS;
    CUfunction computeBornSumKernel, reduceBornSumKernel, surfaceAreaKernel, gkForceKernel, chainRuleKernel, ediffKernel;
};

/**
 * This kernel is invoked to calculate the vdw forces acting on the system and the energy of the system.
 */
class CudaCalcAmoebaVdwForceKernel : public CalcAmoebaVdwForceKernel {
public:
    CudaCalcAmoebaVdwForceKernel(std::string name, const Platform& platform, CudaContext& cu, const System& system);
    ~CudaCalcAmoebaVdwForceKernel();
    /**
     * Initialize the kernel.
     *
     * @param system     the System this kernel will be applied to
     * @param force      the AmoebaMultipoleForce this kernel will be used for
     */
    void initialize(const System& system, const AmoebaVdwForce& force);
    /**
     * Execute the kernel to calculate the forces and/or energy.
     *
     * @param context        the context in which to execute this kernel
     * @param includeForces  true if forces should be calculated
     * @param includeEnergy  true if the energy should be calculated
     * @return the potential energy due to the force
     */
    double execute(ContextImpl& context, bool includeForces, bool includeEnergy);
    /**
     * Copy changed parameters over to a context.
     *
     * @param context    the context to copy parameters to
     * @param force      the AmoebaVdwForce to copy the parameters from
     */
    void copyParametersToContext(ContextImpl& context, const AmoebaVdwForce& force);
private:
    class ForceInfo;
    CudaContext& cu;
    const System& system;
    bool hasInitializedNonbonded;
    double dispersionCoefficient;
    CudaArray* vdwTypes;
    CudaArray* sigmaEpsilon;
    CudaArray* lambdas;
    CudaArray* bondReductionAtoms;
    CudaArray* bondReductionFactors;
    CudaArray* tempPosq;
    CudaArray* tempForces;
    CudaNonbondedUtilities* nonbonded;
    CUfunction prepareKernel, spreadKernel;
};

/**
 * This kernel is invoked to calculate the WCA dispersion forces acting on the system and the energy of the system.
 */
class CudaCalcAmoebaWcaDispersionForceKernel : public CalcAmoebaWcaDispersionForceKernel {
public:
    CudaCalcAmoebaWcaDispersionForceKernel(std::string name, const Platform& platform, CudaContext& cu, const System& system);
    ~CudaCalcAmoebaWcaDispersionForceKernel();
    /**
     * Initialize the kernel.
     *
     * @param system     the System this kernel will be applied to
     * @param force      the AmoebaMultipoleForce this kernel will be used for
     */
    void initialize(const System& system, const AmoebaWcaDispersionForce& force);
    /**
     * Execute the kernel to calculate the forces and/or energy.
     *
     * @param context        the context in which to execute this kernel
     * @param includeForces  true if forces should be calculated
     * @param includeEnergy  true if the energy should be calculated
     * @return the potential energy due to the force
     */
    double execute(ContextImpl& context, bool includeForces, bool includeEnergy);
    /**
     * Copy changed parameters over to a context.
     *
     * @param context    the context to copy parameters to
     * @param force      the AmoebaWcaDispersionForce to copy the parameters from
     */
    void copyParametersToContext(ContextImpl& context, const AmoebaWcaDispersionForce& force);
private:
    class ForceInfo;
    CudaContext& cu;
    const System& system;
    double totalMaximumDispersionEnergy;
    CudaArray* radiusEpsilon;
    CUfunction forceKernel;
};

class CudaCalcAmoebaStretchTorsionForceKernel : public CalcAmoebaStretchTorsionForceKernel {
public:
	CudaCalcAmoebaStretchTorsionForceKernel(std::string name, const Platform& platform, CudaContext& cu, const System& system);
	~CudaCalcAmoebaStretchTorsionForceKernel();
	void initialize(const System& system, const AmoebaStretchTorsionForce& force);
	double execute(ContextImpl& context, bool includeForces, bool includeEnergy);
	void copyParametersToContext(ContextImpl& context, const AmoebaStretchTorsionForce& force);
private:
	class ForceInfo;
	int numStretchTorsions;
	CudaContext& cu;
	const System& system;
	CudaArray* params1;
	CudaArray* params2;
	CudaArray* params3;
	CudaArray* params4;
};

class CudaCalcAmoebaAngleTorsionForceKernel : public CalcAmoebaAngleTorsionForceKernel {
public:
	CudaCalcAmoebaAngleTorsionForceKernel(std::string name, const Platform& platform, CudaContext& cu, const System& system);
	~CudaCalcAmoebaAngleTorsionForceKernel();
	void initialize(const System& system, const AmoebaAngleTorsionForce& force);
	double execute(ContextImpl& context, bool includeForces, bool includeEnergy);
	void copyParametersToContext(ContextImpl& context, const AmoebaAngleTorsionForce& force);
private:
	class ForceInfo;
	int numAngleTorsions;
	CudaContext& cu;
	const System& system;
	CudaArray* params1;
	CudaArray* params2;
	CudaArray* params3;
};

} // namespace OpenMM

#endif /*AMOEBA_OPENMM_CUDAKERNELS_H*/<|MERGE_RESOLUTION|>--- conflicted
+++ resolved
@@ -330,7 +330,7 @@
     double execute(ContextImpl& context, bool includeForces, bool includeEnergy);
      /**
      * Get the LabFrame dipole moments of all particles.
-     * 
+     *
      * @param context    the Context for which to get the induced dipoles
      * @param dipoles    the induced dipole moment of particle i is stored into the i'th element
      */
@@ -351,11 +351,7 @@
     void getInducedDipoles(ContextImpl& context, std::vector<Vec3>& dipoles);
     /**
      * Get the total dipole moments of all particles.
-<<<<<<< HEAD
-     *
-=======
-     * 
->>>>>>> 9567ddb3
+     *
      * @param context    the Context for which to get the induced dipoles
      * @param dipoles    the induced dipole moment of particle i is stored into the i'th element
      */
