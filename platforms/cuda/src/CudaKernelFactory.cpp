/* -------------------------------------------------------------------------- *
 *                                   OpenMM                                   *
 * -------------------------------------------------------------------------- *
 * This is part of the OpenMM molecular simulation toolkit originating from   *
 * Simbios, the NIH National Center for Physics-Based Simulation of           *
 * Biological Structures at Stanford, funded under the NIH Roadmap for        *
 * Medical Research, grant U54 GM072970. See https://simtk.org.               *
 *                                                                            *
 * Portions copyright (c) 2008-2019 Stanford University and the Authors.      *
 * Authors: Peter Eastman                                                     *
 * Contributors:                                                              *
 *                                                                            *
 * This program is free software: you can redistribute it and/or modify       *
 * it under the terms of the GNU Lesser General Public License as published   *
 * by the Free Software Foundation, either version 3 of the License, or       *
 * (at your option) any later version.                                        *
 *                                                                            *
 * This program is distributed in the hope that it will be useful,            *
 * but WITHOUT ANY WARRANTY; without even the implied warranty of             *
 * MERCHANTABILITY or FITNESS FOR A PARTICULAR PURPOSE.  See the              *
 * GNU Lesser General Public License for more details.                        *
 *                                                                            *
 * You should have received a copy of the GNU Lesser General Public License   *
 * along with this program.  If not, see <http://www.gnu.org/licenses/>.      *
 * -------------------------------------------------------------------------- */

#include "CudaKernelFactory.h"
#include "CudaKernels.h"
#include "CudaParallelKernels.h"
#include "CudaPlatform.h"
#include "openmm/common/CommonKernels.h"
#include "openmm/internal/ContextImpl.h"
#include "openmm/OpenMMException.h"

using namespace OpenMM;

KernelImpl* CudaKernelFactory::createKernelImpl(std::string name, const Platform& platform, ContextImpl& context) const {
    CudaPlatform::PlatformData& data = *static_cast<CudaPlatform::PlatformData*>(context.getPlatformData());
    if (data.contexts.size() > 1) {
        // We are running in parallel on multiple devices, so we may want to create a parallel kernel.
        
        if (name == CalcForcesAndEnergyKernel::Name())
            return new CudaParallelCalcForcesAndEnergyKernel(name, platform, data);
        if (name == CalcHarmonicBondForceKernel::Name())
            return new CudaParallelCalcHarmonicBondForceKernel(name, platform, data, context.getSystem());
        if (name == CalcCustomBondForceKernel::Name())
            return new CudaParallelCalcCustomBondForceKernel(name, platform, data, context.getSystem());
        if (name == CalcHarmonicAngleForceKernel::Name())
            return new CudaParallelCalcHarmonicAngleForceKernel(name, platform, data, context.getSystem());
        if (name == CalcCustomAngleForceKernel::Name())
            return new CudaParallelCalcCustomAngleForceKernel(name, platform, data, context.getSystem());
        if (name == CalcPeriodicTorsionForceKernel::Name())
            return new CudaParallelCalcPeriodicTorsionForceKernel(name, platform, data, context.getSystem());
        if (name == CalcRBTorsionForceKernel::Name())
            return new CudaParallelCalcRBTorsionForceKernel(name, platform, data, context.getSystem());
        if (name == CalcCMAPTorsionForceKernel::Name())
            return new CudaParallelCalcCMAPTorsionForceKernel(name, platform, data, context.getSystem());
        if (name == CalcCustomTorsionForceKernel::Name())
            return new CudaParallelCalcCustomTorsionForceKernel(name, platform, data, context.getSystem());
        if (name == CalcNonbondedForceKernel::Name())
            return new CudaParallelCalcNonbondedForceKernel(name, platform, data, context.getSystem());
        if (name == CalcCustomNonbondedForceKernel::Name())
            return new CudaParallelCalcCustomNonbondedForceKernel(name, platform, data, context.getSystem());
        if (name == CalcCustomExternalForceKernel::Name())
            return new CudaParallelCalcCustomExternalForceKernel(name, platform, data, context.getSystem());
        if (name == CalcCustomHbondForceKernel::Name())
            return new CudaParallelCalcCustomHbondForceKernel(name, platform, data, context.getSystem());
        if (name == CalcCustomCompoundBondForceKernel::Name())
            return new CudaParallelCalcCustomCompoundBondForceKernel(name, platform, data, context.getSystem());
    }
    CudaContext& cu = *data.contexts[0];
    if (name == CalcForcesAndEnergyKernel::Name())
        return new CudaCalcForcesAndEnergyKernel(name, platform, cu);
    if (name == UpdateStateDataKernel::Name())
        return new CudaUpdateStateDataKernel(name, platform, cu);
    if (name == ApplyConstraintsKernel::Name())
        return new CudaApplyConstraintsKernel(name, platform, cu);
    if (name == VirtualSitesKernel::Name())
        return new CudaVirtualSitesKernel(name, platform, cu);
    if (name == CalcHarmonicBondForceKernel::Name())
        return new CommonCalcHarmonicBondForceKernel(name, platform, cu, context.getSystem());
    if (name == CalcCustomBondForceKernel::Name())
        return new CommonCalcCustomBondForceKernel(name, platform, cu, context.getSystem());
    if (name == CalcHarmonicAngleForceKernel::Name())
        return new CommonCalcHarmonicAngleForceKernel(name, platform, cu, context.getSystem());
    if (name == CalcCustomAngleForceKernel::Name())
        return new CommonCalcCustomAngleForceKernel(name, platform, cu, context.getSystem());
    if (name == CalcPeriodicTorsionForceKernel::Name())
        return new CommonCalcPeriodicTorsionForceKernel(name, platform, cu, context.getSystem());
    if (name == CalcRBTorsionForceKernel::Name())
        return new CommonCalcRBTorsionForceKernel(name, platform, cu, context.getSystem());
    if (name == CalcCMAPTorsionForceKernel::Name())
        return new CommonCalcCMAPTorsionForceKernel(name, platform, cu, context.getSystem());
    if (name == CalcCustomTorsionForceKernel::Name())
        return new CommonCalcCustomTorsionForceKernel(name, platform, cu, context.getSystem());
    if (name == CalcNonbondedForceKernel::Name())
        return new CudaCalcNonbondedForceKernel(name, platform, cu, context.getSystem());
    if (name == CalcCustomNonbondedForceKernel::Name())
        return new CommonCalcCustomNonbondedForceKernel(name, platform, cu, context.getSystem());
    if (name == CalcGBSAOBCForceKernel::Name())
        return new CommonCalcGBSAOBCForceKernel(name, platform, cu);
    if (name == CalcCustomGBForceKernel::Name())
        return new CommonCalcCustomGBForceKernel(name, platform, cu, context.getSystem());
    if (name == CalcCustomExternalForceKernel::Name())
        return new CommonCalcCustomExternalForceKernel(name, platform, cu, context.getSystem());
    if (name == CalcCustomHbondForceKernel::Name())
        return new CommonCalcCustomHbondForceKernel(name, platform, cu, context.getSystem());
    if (name == CalcCustomCentroidBondForceKernel::Name())
        return new CommonCalcCustomCentroidBondForceKernel(name, platform, cu, context.getSystem());
    if (name == CalcCustomCompoundBondForceKernel::Name())
        return new CommonCalcCustomCompoundBondForceKernel(name, platform, cu, context.getSystem());
    if (name == CalcCustomCVForceKernel::Name())
        return new CudaCalcCustomCVForceKernel(name, platform, cu);
    if (name == CalcRMSDForceKernel::Name())
        return new CommonCalcRMSDForceKernel(name, platform, cu);
    if (name == CalcCustomManyParticleForceKernel::Name())
        return new CommonCalcCustomManyParticleForceKernel(name, platform, cu, context.getSystem());
    if (name == CalcGayBerneForceKernel::Name())
        return new CommonCalcGayBerneForceKernel(name, platform, cu);
    if (name == IntegrateVerletStepKernel::Name())
        return new CommonIntegrateVerletStepKernel(name, platform, cu);
    if (name == IntegrateLangevinStepKernel::Name())
        return new CommonIntegrateLangevinStepKernel(name, platform, cu);
    if (name == IntegrateBAOABStepKernel::Name())
        return new CommonIntegrateBAOABStepKernel(name, platform, cu);
    if (name == IntegrateBrownianStepKernel::Name())
        return new CommonIntegrateBrownianStepKernel(name, platform, cu);
    if (name == IntegrateVariableVerletStepKernel::Name())
        return new CommonIntegrateVariableVerletStepKernel(name, platform, cu);
    if (name == IntegrateVariableLangevinStepKernel::Name())
        return new CommonIntegrateVariableLangevinStepKernel(name, platform, cu);
    if (name == IntegrateCustomStepKernel::Name())
        return new CommonIntegrateCustomStepKernel(name, platform, cu);
    if (name == ApplyAndersenThermostatKernel::Name())
<<<<<<< HEAD
        return new CommonApplyAndersenThermostatKernel(name, platform, cu);
=======
        return new CudaApplyAndersenThermostatKernel(name, platform, cu);
    if (name == NoseHooverChainKernel::Name())
        return new CudaNoseHooverChainKernel(name, platform, cu);
    if (name == IntegrateVelocityVerletStepKernel::Name())
        return new CudaIntegrateVelocityVerletStepKernel(name, platform, cu);
>>>>>>> f6431a42
    if (name == ApplyMonteCarloBarostatKernel::Name())
        return new CudaApplyMonteCarloBarostatKernel(name, platform, cu);
    if (name == RemoveCMMotionKernel::Name())
        return new CommonRemoveCMMotionKernel(name, platform, cu);
    throw OpenMMException((std::string("Tried to create kernel with illegal kernel name '")+name+"'").c_str());
}<|MERGE_RESOLUTION|>--- conflicted
+++ resolved
@@ -132,15 +132,11 @@
     if (name == IntegrateCustomStepKernel::Name())
         return new CommonIntegrateCustomStepKernel(name, platform, cu);
     if (name == ApplyAndersenThermostatKernel::Name())
-<<<<<<< HEAD
         return new CommonApplyAndersenThermostatKernel(name, platform, cu);
-=======
-        return new CudaApplyAndersenThermostatKernel(name, platform, cu);
     if (name == NoseHooverChainKernel::Name())
         return new CudaNoseHooverChainKernel(name, platform, cu);
     if (name == IntegrateVelocityVerletStepKernel::Name())
         return new CudaIntegrateVelocityVerletStepKernel(name, platform, cu);
->>>>>>> f6431a42
     if (name == ApplyMonteCarloBarostatKernel::Name())
         return new CudaApplyMonteCarloBarostatKernel(name, platform, cu);
     if (name == RemoveCMMotionKernel::Name())
