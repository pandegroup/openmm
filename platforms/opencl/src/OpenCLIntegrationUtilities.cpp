--- conflicted
+++ resolved
@@ -121,201 +121,10 @@
 
 void OpenCLIntegrationUtilities::distributeForcesFromVirtualSites() {
     if (numVsites > 0) {
-<<<<<<< HEAD
         vsiteForceKernel->setArg(2, context.getLongForceBuffer());
         vsiteForceKernel->execute(numVsites);
         vsiteSaveForcesKernel->setArg(0, context.getLongForceBuffer());
         vsiteSaveForcesKernel->setArg(1, context.getForceBuffers());
         vsiteSaveForcesKernel->execute(context.getNumAtoms());
-    }
-}
-=======
-        // Set arguments that didn't exist yet in the constructor.
-        
-        vsiteForceKernel.setArg<cl::Buffer>(1, context.getForce().getDeviceBuffer());
-        if (context.getSupports64BitGlobalAtomics()) {
-            vsiteForceKernel.setArg<cl::Buffer>(2, context.getLongForceBuffer().getDeviceBuffer());
-            if (hasOverlappingVsites) {
-                // We'll be using 64 bit atomics for the force redistribution, so clear the buffer.
-                
-                context.clearBuffer(context.getLongForceBuffer());
-            }
-        }
-        context.executeKernel(vsiteForceKernel, numVsites);
-        if (context.getSupports64BitGlobalAtomics() && hasOverlappingVsites) {
-            // Add the redistributed forces from the virtual sites to the main force array.
-            
-            vsiteAddForcesKernel.setArg<cl::Buffer>(0, context.getLongForceBuffer().getDeviceBuffer());
-            vsiteAddForcesKernel.setArg<cl::Buffer>(1, context.getForce().getDeviceBuffer());
-            context.executeKernel(vsiteAddForcesKernel, context.getNumAtoms());
-        }
-    }
-}
-
-void OpenCLIntegrationUtilities::initRandomNumberGenerator(unsigned int randomNumberSeed) {
-    if (random.isInitialized()) {
-        if (randomNumberSeed != lastSeed)
-           throw OpenMMException("OpenCLIntegrationUtilities::initRandomNumberGenerator(): Requested two different values for the random number seed");
-        return;
-    }
-
-    // Create the random number arrays.
-
-    lastSeed = randomNumberSeed;
-    random.initialize<mm_float4>(context, 4*context.getPaddedNumAtoms(), "random");
-    randomSeed.initialize<mm_int4>(context, context.getNumThreadBlocks()*OpenCLContext::ThreadBlockSize, "randomSeed");
-    randomPos = random.getSize();
-
-    // Use a quick and dirty RNG to pick seeds for the real random number generator.
-
-    vector<mm_int4> seed(randomSeed.getSize());
-    unsigned int r = randomNumberSeed;
-    // A seed of 0 means use a unique one
-    if (r == 0) r = (unsigned int) osrngseed();
-    for (int i = 0; i < randomSeed.getSize(); i++) {
-        seed[i].x = r = (1664525*r + 1013904223) & 0xFFFFFFFF;
-        seed[i].y = r = (1664525*r + 1013904223) & 0xFFFFFFFF;
-        seed[i].z = r = (1664525*r + 1013904223) & 0xFFFFFFFF;
-        seed[i].w = r = (1664525*r + 1013904223) & 0xFFFFFFFF;
-    }
-    randomSeed.upload(seed);
-
-    // Create the kernel.
-
-    cl::Program randomProgram = context.createProgram(OpenCLKernelSources::random);
-    randomKernel = cl::Kernel(randomProgram, "generateRandomNumbers");
-}
-
-int OpenCLIntegrationUtilities::prepareRandomNumbers(int numValues) {
-    if (randomPos+numValues <= random.getSize()) {
-        int oldPos = randomPos;
-        randomPos += numValues;
-        return oldPos;
-    }
-    if (numValues > random.getSize()) {
-        random.resize(numValues);
-    }
-    randomKernel.setArg<cl_int>(0, random.getSize());
-    randomKernel.setArg<cl::Buffer>(1, random.getDeviceBuffer());
-    randomKernel.setArg<cl::Buffer>(2, randomSeed.getDeviceBuffer());
-    context.executeKernel(randomKernel, random.getSize());
-    randomPos = numValues;
-    return 0;
-}
-
-void OpenCLIntegrationUtilities::createCheckpoint(ostream& stream) {
-    size_t numChains = noseHooverChainState.size();
-    bool useDouble = context.getUseDoublePrecision() || context.getUseMixedPrecision();
-    stream.write((char*) &numChains, sizeof(size_t));
-    for (auto &chainState: noseHooverChainState){
-        int chainID = chainState.first;
-        size_t chainLength = chainState.second.getSize();
-        stream.write((char*) &chainID, sizeof(int));
-        stream.write((char*) &chainLength, sizeof(size_t));
-        if (useDouble) {
-            vector<mm_double2> stateVec;
-            chainState.second.download(stateVec);
-            stream.write((char*) stateVec.data(), sizeof(mm_double2)*chainLength);
-        } else {
-            vector<mm_float2> stateVec;
-            chainState.second.download(stateVec);
-            stream.write((char*) stateVec.data(), sizeof(mm_float2)*chainLength);
-        }
-    }
-    if (!random.isInitialized()) 
-        return;
-    stream.write((char*) &randomPos, sizeof(int));
-    vector<mm_float4> randomVec;
-    random.download(randomVec);
-    stream.write((char*) &randomVec[0], sizeof(mm_float4)*random.getSize());
-    vector<mm_int4> randomSeedVec;
-    randomSeed.download(randomSeedVec);
-    stream.write((char*) &randomSeedVec[0], sizeof(mm_int4)*randomSeed.getSize());
-}
-
-void OpenCLIntegrationUtilities::loadCheckpoint(istream& stream) {
-    size_t numChains, chainLength;
-    bool useDouble = context.getUseDoublePrecision() || context.getUseMixedPrecision();
-    stream.read((char*) &numChains, sizeof(size_t));
-    noseHooverChainState.clear();
-    for (size_t i=0; i<numChains; i++){
-        int chainID;
-        stream.read((char*) &chainID, sizeof(int));
-        stream.read((char*) &chainLength, sizeof(size_t));
-        if (useDouble) {
-            noseHooverChainState[chainID] = OpenCLArray();
-            noseHooverChainState[chainID].initialize<mm_double2>(context, chainLength, "chainState" + std::to_string(chainID));
-            std::vector<mm_double2> stateVec(chainLength);
-            stream.read((char*) &stateVec[0], sizeof(mm_double2)*chainLength);
-            noseHooverChainState[chainID].upload(stateVec);
-        } else {
-            noseHooverChainState[chainID] = OpenCLArray();
-            noseHooverChainState[chainID].initialize<mm_float2>(context, chainLength, "chainState" + std::to_string(chainID));
-            std::vector<mm_float2> stateVec(chainLength);
-            stream.read((char*) &stateVec[0], sizeof(mm_float2)*chainLength);
-            noseHooverChainState[chainID].upload(stateVec);
-        }
-    }
-    if (!random.isInitialized()) 
-        return; 
-    stream.read((char*) &randomPos, sizeof(int));
-    vector<mm_float4> randomVec(random.getSize());
-    stream.read((char*) &randomVec[0], sizeof(mm_float4)*random.getSize());
-    random.upload(randomVec);
-    vector<mm_int4> randomSeedVec(randomSeed.getSize());
-    stream.read((char*) &randomSeedVec[0], sizeof(mm_int4)*randomSeed.getSize());
-    randomSeed.upload(randomSeedVec);
-}
-
-double OpenCLIntegrationUtilities::computeKineticEnergy(double timeShift) {
-    int numParticles = context.getNumAtoms();
-    if (timeShift != 0) {
-        // Copy the velocities into the posDelta array while we temporarily modify them.
-
-        context.getVelm().copyTo(posDelta);
-
-        // Apply the time shift.
-
-        timeShiftKernel.setArg<cl::Buffer>(0, context.getVelm().getDeviceBuffer());
-        timeShiftKernel.setArg<cl::Buffer>(1, context.getForce().getDeviceBuffer());
-        if (context.getUseDoublePrecision())
-            timeShiftKernel.setArg<cl_double>(2, timeShift);
-        else
-            timeShiftKernel.setArg<cl_float>(2, (cl_float) timeShift);
-        context.executeKernel(timeShiftKernel, numParticles);
-        applyConstraints(true, 1e-4);
-    }
-    
-    // Compute the kinetic energy.
-    
-    double energy = 0.0;
-    if (context.getUseDoublePrecision() || context.getUseMixedPrecision()) {
-        vector<mm_double4> velm;
-        context.getVelm().download(velm);
-        for (int i = 0; i < numParticles; i++) {
-            mm_double4 v = velm[i];
-            if (v.w != 0)
-                energy += (v.x*v.x+v.y*v.y+v.z*v.z)/v.w;
-        }
-    }
-    else {
-        vector<mm_float4> velm;
-        context.getVelm().download(velm);
-        for (int i = 0; i < numParticles; i++) {
-            mm_float4 v = velm[i];
-            if (v.w != 0)
-                energy += (v.x*v.x+v.y*v.y+v.z*v.z)/v.w;
-        }
-    }
-    
-    // Restore the velocities.
-    
-    if (timeShift != 0)
-        posDelta.copyTo(context.getVelm());
-    return 0.5*energy;
-}
-
-std::map<int, OpenCLArray>& OpenCLIntegrationUtilities::getNoseHooverChainState(){
-    return noseHooverChainState;
-};
->>>>>>> f6431a42
+   }
+}